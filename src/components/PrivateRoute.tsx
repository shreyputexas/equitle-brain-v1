--- conflicted
+++ resolved
@@ -8,9 +8,9 @@
 }
 
 export default function PrivateRoute({ children }: PrivateRouteProps) {
-  const { user } = useAuth();
+  const { user, loading } = useAuth();
 
-  if (!user) {
+  if (loading) {
     return (
       <Box
         sx={{
@@ -26,12 +26,9 @@
     );
   }
 
-<<<<<<< HEAD
-=======
   if (!user) {
     return <Navigate to="/login" replace />;
   }
 
->>>>>>> fb7caf70
   return <>{children}</>;
 }
--- conflicted
+++ resolved
@@ -4,26 +4,15 @@
   palette: {
     mode: 'light',
     primary: {
-<<<<<<< HEAD
-      main: '#0A0A0A',
-      light: '#2C2C2C',
-=======
       main: '#000000',
       light: '#404040',
->>>>>>> fb7caf70
       dark: '#000000',
       contrastText: '#FFFFFF'
     },
     secondary: {
-<<<<<<< HEAD
-      main: '#9CA3AF',
-      light: '#D1D5DB',
-      dark: '#374151',
-=======
       main: '#4A4A4A',
       light: '#6B6B6B',
       dark: '#2A2A2A',
->>>>>>> fb7caf70
       contrastText: '#FFFFFF'
     },
     background: {
@@ -31,30 +20,6 @@
       paper: '#FFFFFF'
     },
     text: {
-<<<<<<< HEAD
-      primary: '#0A0A0A',
-      secondary: '#6B7280'
-    },
-    error: {
-      main: '#EF4444'
-    },
-    warning: {
-      main: '#F59E0B'
-    },
-    info: {
-      main: '#3B82F6'
-    },
-    success: {
-      main: '#10B981'
-    },
-    divider: 'rgba(0, 0, 0, 0.06)'
-  },
-  typography: {
-    fontFamily: '"Plus Jakarta Sans", -apple-system, BlinkMacSystemFont, "Segoe UI", "Roboto", "Oxygen", "Ubuntu", "Cantarell", "Fira Sans", "Droid Sans", "Helvetica Neue", sans-serif',
-    h1: {
-      fontFamily: '"Space Grotesk", sans-serif',
-      fontSize: '3.75rem',
-=======
       primary: '#111827',
       secondary: '#6B7280',
       disabled: '#9CA3AF'
@@ -86,61 +51,11 @@
     h1: {
       fontFamily: '"Inter", "SF Pro Display", -apple-system, BlinkMacSystemFont, "Segoe UI", Roboto, sans-serif',
       fontSize: '2.5rem',
->>>>>>> fb7caf70
       fontWeight: 700,
-      lineHeight: 1.1,
-      letterSpacing: '-0.03em'
-    },
-    h2: {
-<<<<<<< HEAD
-      fontFamily: '"Space Grotesk", sans-serif',
-      fontSize: '2.75rem',
-      fontWeight: 600,
       lineHeight: 1.2,
       letterSpacing: '-0.02em'
     },
-    h3: {
-      fontFamily: '"Space Grotesk", sans-serif',
-      fontSize: '2.125rem',
-      fontWeight: 600,
-      lineHeight: 1.3,
-      letterSpacing: '-0.01em'
-    },
-    h4: {
-      fontSize: '1.625rem',
-      fontWeight: 600,
-      lineHeight: 1.35,
-      letterSpacing: '-0.01em'
-    },
-    h5: {
-      fontSize: '1.375rem',
-      fontWeight: 500,
-      lineHeight: 1.4
-    },
-    h6: {
-      fontSize: '1.125rem',
-      fontWeight: 500,
-      lineHeight: 1.45
-    },
-    body1: {
-      fontSize: '1rem',
-      lineHeight: 1.7,
-      letterSpacing: '0.01em'
-    },
-    body2: {
-      fontSize: '0.9375rem',
-      lineHeight: 1.6,
-      letterSpacing: '0.01em'
-    },
-    button: {
-      fontWeight: 600,
-      textTransform: 'none',
-      letterSpacing: '0.02em'
-    }
-  },
-  shape: {
-    borderRadius: 16
-=======
+    h2: {
       fontFamily: '"Inter", "SF Pro Display", -apple-system, BlinkMacSystemFont, "Segoe UI", Roboto, sans-serif',
       fontSize: '2rem',
       fontWeight: 600,
@@ -201,28 +116,11 @@
   },
   shape: {
     borderRadius: 8
->>>>>>> fb7caf70
   },
   components: {
     MuiButton: {
       styleOverrides: {
         root: {
-<<<<<<< HEAD
-          borderRadius: 10,
-          padding: '12px 28px',
-          fontSize: '0.9375rem',
-          fontWeight: 600,
-          transition: 'all 0.25s cubic-bezier(0.4, 0, 0.2, 1)',
-          boxShadow: 'none',
-        },
-        contained: {
-          background: 'linear-gradient(135deg, #0A0A0A 0%, #2C2C2C 100%)',
-          boxShadow: '0 2px 8px rgba(0, 0, 0, 0.15)',
-        },
-        outlined: {
-          borderWidth: '1.5px',
-          borderColor: 'rgba(10, 10, 10, 0.2)',
-=======
           borderRadius: 6,
           padding: '8px 16px',
           fontSize: '0.875rem',
@@ -268,7 +166,6 @@
         sizeLarge: {
           padding: '10px 20px',
           fontSize: '0.9375rem'
->>>>>>> fb7caf70
         }
       }
     },
@@ -277,11 +174,6 @@
         root: {
           backgroundImage: 'none',
           backgroundColor: '#FFFFFF',
-<<<<<<< HEAD
-          border: '1px solid rgba(0, 0, 0, 0.05)',
-          boxShadow: '0 2px 8px rgba(0, 0, 0, 0.04), 0 8px 24px rgba(0, 0, 0, 0.02)',
-          borderRadius: 16
-=======
           border: '1px solid #E5E7EB',
           boxShadow: '0 1px 3px 0 rgba(0, 0, 0, 0.1), 0 1px 2px 0 rgba(0, 0, 0, 0.06)',
           borderRadius: 8
@@ -294,7 +186,6 @@
         },
         elevation2: {
           boxShadow: '0 4px 6px -1px rgba(0, 0, 0, 0.1), 0 2px 4px -1px rgba(0, 0, 0, 0.06)'
->>>>>>> fb7caf70
         }
       }
     },
@@ -303,12 +194,6 @@
         root: {
           backgroundColor: '#FFFFFF',
           backgroundImage: 'none',
-<<<<<<< HEAD
-          border: '1px solid rgba(0, 0, 0, 0.05)',
-          borderRadius: 16,
-          transition: 'all 0.3s cubic-bezier(0.4, 0, 0.2, 1)',
-          boxShadow: '0 2px 8px rgba(0, 0, 0, 0.04), 0 8px 24px rgba(0, 0, 0, 0.02)',
-=======
           border: '1px solid #E5E7EB',
           borderRadius: 8,
           transition: 'all 0.2s ease',
@@ -318,7 +203,6 @@
             boxShadow: '0 4px 6px -1px rgba(0, 0, 0, 0.1), 0 2px 4px -1px rgba(0, 0, 0, 0.06)',
             borderColor: '#D1D5DB'
           }
->>>>>>> fb7caf70
         }
       }
     },
@@ -461,59 +345,6 @@
       styleOverrides: {
         root: {
           '& .MuiOutlinedInput-root': {
-<<<<<<< HEAD
-            backgroundColor: '#FAFAFA',
-            borderRadius: 10,
-            transition: 'all 0.2s ease-in-out',
-            '& fieldset': {
-              borderColor: 'rgba(0, 0, 0, 0.1)',
-              borderWidth: '1.5px'
-            },
-            '&:hover fieldset': {
-              borderColor: 'rgba(156, 163, 175, 0.3)'
-            },
-            '&.Mui-focused': {
-              backgroundColor: '#FFFFFF',
-              '& fieldset': {
-                borderColor: '#9CA3AF',
-                borderWidth: '2px'
-              }
-            }
-          }
-        }
-      }
-    },
-    MuiChip: {
-      styleOverrides: {
-        root: {
-          borderRadius: 8,
-          backgroundColor: 'rgba(156, 163, 175, 0.08)',
-          border: '1px solid rgba(156, 163, 175, 0.2)',
-          color: '#0A0A0A',
-          fontWeight: 500,
-          transition: 'all 0.2s ease-in-out',
-        }
-      }
-    },
-    MuiAvatar: {
-      styleOverrides: {
-        root: {
-          backgroundColor: 'linear-gradient(135deg, #9CA3AF 0%, #374151 100%)',
-          fontWeight: 600
-        }
-      }
-    },
-    MuiLinearProgress: {
-      styleOverrides: {
-        root: {
-          height: 8,
-          borderRadius: 4,
-          backgroundColor: 'rgba(156, 163, 175, 0.1)'
-        },
-        bar: {
-          borderRadius: 4,
-          background: 'linear-gradient(90deg, #9CA3AF 0%, #374151 100%)'
-=======
             backgroundColor: '#FFFFFF',
             borderRadius: 6,
             fontSize: '0.875rem',
@@ -562,7 +393,6 @@
             fontFamily: '"Inter", "SF Pro Display", -apple-system, BlinkMacSystemFont, "Segoe UI", Roboto, sans-serif',
             border: 'none'
           }
->>>>>>> fb7caf70
         }
       }
     }

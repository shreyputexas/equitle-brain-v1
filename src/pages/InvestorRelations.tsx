--- conflicted
+++ resolved
@@ -1078,16 +1078,10 @@
               <List>
                 {selectedInvestor?.entities?.map((entity: any) => (
                   <React.Fragment key={entity.id}>
-<<<<<<< HEAD
-                    <ListItem>
-                      <ListItemAvatar>
-                        <Avatar sx={{ bgcolor: '#9CA3AF' }}>
-=======
                     <ListItem sx={{ flexDirection: 'column', alignItems: 'stretch', py: 2 }}>
                       {/* Entity Header */}
                       <Box sx={{ display: 'flex', alignItems: 'center', width: '100%', mb: 2 }}>
                         <Avatar sx={{ bgcolor: 'secondary.main', mr: 2 }}>
->>>>>>> 8c12ada0
                           <BusinessIcon />
                         </Avatar>
                         <Box sx={{ flex: 1 }}>

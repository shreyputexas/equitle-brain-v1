--- conflicted
+++ resolved
@@ -708,26 +708,6 @@
                   </AccordionSummary>
                   <AccordionDetails>
                     <List dense>
-<<<<<<< HEAD
-                      {investment.entities.map((entity: any, entityIndex: number) => (
-                        <ListItem key={entityIndex}>
-                          <ListItemAvatar>
-                            <Avatar sx={{ width: 24, height: 24, bgcolor: '#9CA3AF' }}>
-                              <BusinessIcon fontSize="small" />
-                            </Avatar>
-                          </ListItemAvatar>
-                          <ListItemText
-                            primary={entity.name}
-                            secondary={entity.type}
-                          />
-                          <ListItemSecondaryAction>
-                            <Typography variant="body2" sx={{ fontWeight: 600 }}>
-                              ${(entity.amount / 1000000).toFixed(1)}M
-                            </Typography>
-                          </ListItemSecondaryAction>
-                        </ListItem>
-                      ))}
-=======
                       {investment.entities.map((entity: any, entityIndex: number) => {
                         const isHighlighted = highlightedEntity === entity.name;
                         return (
@@ -803,7 +783,6 @@
                           </ListItem>
                         );
                       })}
->>>>>>> 8c12ada0
                     </List>
                   </AccordionDetails>
                 </Accordion>

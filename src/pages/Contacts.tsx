--- conflicted
+++ resolved
@@ -610,27 +610,6 @@
           >
             {params.row.first_name?.[0]}{params.row.last_name?.[0]}
           </Avatar>
-<<<<<<< HEAD
-          <Box sx={{
-            flex: 1,
-            display: 'flex',
-            flexDirection: 'column',
-            justifyContent: 'center',
-            minWidth: 0
-          }}>
-            <Typography
-              variant="body2"
-              sx={{
-                fontWeight: 600,
-                whiteSpace: 'nowrap',
-                overflow: 'hidden',
-                textOverflow: 'ellipsis',
-                lineHeight: 1.2
-              }}
-            >
-              {params.row.name}
-            </Typography>
-=======
           <Box sx={{ flex: 1 }}>
             <EditableCell
               contactId={params.row.id}
@@ -639,7 +618,6 @@
               onSave={handleSaveEdit}
               onCancel={handleCancelEdit}
             />
->>>>>>> 47eec4e9
             {params.row.status && (
               <Chip
                 label={params.row.status}
@@ -749,20 +727,6 @@
       flex: 1,
       minWidth: 220,
       renderCell: (params) => (
-<<<<<<< HEAD
-        <Typography
-          variant="body2"
-          color="text.secondary"
-          sx={{
-            fontSize: '0.8125rem',
-            whiteSpace: 'normal',
-            wordWrap: 'break-word',
-            lineHeight: 1.3
-          }}
-        >
-          {params.row.title || '-'}
-        </Typography>
-=======
         <EditableCell
           contactId={params.row.id}
           field="title"
@@ -770,7 +734,6 @@
           onSave={handleSaveEdit}
           onCancel={handleCancelEdit}
         />
->>>>>>> 47eec4e9
       ),
     },
     {
@@ -783,20 +746,6 @@
         if (params.row.company) {
           return (
             <Box sx={{ display: 'flex', alignItems: 'center', gap: 0.5 }}>
-<<<<<<< HEAD
-              <BusinessIcon sx={{ fontSize: 16, color: 'text.secondary', flexShrink: 0 }} />
-              <Typography
-                variant="body2"
-                sx={{
-                  fontSize: '0.8125rem',
-                  whiteSpace: 'normal',
-                  wordWrap: 'break-word',
-                  lineHeight: 1.3
-                }}
-              >
-                {params.row.company}
-              </Typography>
-=======
               <BusinessIcon sx={{ fontSize: 16, color: 'text.secondary' }} />
               <EditableCell
                 contactId={params.row.id}
@@ -805,7 +754,6 @@
                 onSave={handleSaveEdit}
                 onCancel={handleCancelEdit}
               />
->>>>>>> 47eec4e9
             </Box>
           );
         }

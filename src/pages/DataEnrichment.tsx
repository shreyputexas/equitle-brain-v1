import React, { useState, useRef, useCallback, useEffect } from 'react';
import { useNavigate } from 'react-router-dom';
import integrationService, { Integration } from '../services/integrationService';
import { thesisApi, InvestmentThesis } from '../services/thesisApi';
import { useAuth } from '../contexts/AuthContext';
import {
  Box,
  Paper,
  Typography,
  Button,
  TextField,
  Grid,
  Card,
  CardContent,
  LinearProgress,
  Alert,
  Chip,
  Table,
  TableBody,
  TableCell,
  TableContainer,
  TableHead,
  TableRow,
  Dialog,
  DialogTitle,
  DialogContent,
  DialogActions,
  IconButton,
  Tooltip,
  Snackbar,
  CircularProgress,
  Divider,
  List,
  ListItem,
  ListItemText,
  ListItemIcon,
  Avatar,
  Badge,
  CardActions,
  Tabs,
  Tab,
  FormControl,
  InputLabel,
  Select,
  MenuItem,
  FormControlLabel,
  Switch
} from '@mui/material';
import { getApiUrl, getSocketUrl } from '../config/api';
import axios from '../lib/axios';
import {
  CloudUpload as CloudUploadIcon,
  Search as SearchIcon,
  Download as DownloadIcon,
  CheckCircle as CheckCircleIcon,
  Error as ErrorIcon,
  AccountBalance as AccountBalanceIcon,
  Person as PersonIcon,
  Business as BusinessIcon,
  Email as EmailIcon,
  Phone as PhoneIcon,
  LinkedIn as LinkedInIcon,
  LocationOn as LocationIcon,
  Photo as PhotoIcon,
  Close as CloseIcon,
  Refresh as RefreshIcon,
  FileDownload as FileDownloadIcon,
  DataUsage as DataUsageIcon,
  Info as InfoIcon,
  GetApp as GetAppIcon,
  Save as SaveIcon,
  Delete as DeleteIcon,
  Add as AddIcon,
  ExpandMore as ExpandMoreIcon
} from '@mui/icons-material';

interface EnrichedContact {
  id: string;
  original: {
    given: string;
    company: string;
    website: string;
    phone: string;
    email: string;
  };
  enriched: {
    name: string;
    email?: string;
    phone?: string;
    title?: string;
    company?: string;
    linkedin?: string;
    location?: string;
    photo?: string;
    organization?: any;
    website?: string;
  } | null;
  success: boolean;
  error?: string;
}

interface ScrapingResults {
  results: EnrichedContact[];
  summary: {
    total: number;
    successful: number;
    failed: number;
    successRate: number;
  };
}

interface ThesisCriteria {
  jobTitles: string;  // person_titles[] - Most important Apollo parameter
  location: string;  // organization_locations[]
  companySizeRange: string;  // organization_num_employees_ranges[]
  technologies: string;  // technologies[]
  fundingStage: string;  // funding_stage_list[]
  keywords: string;  // q_keywords - Everything else from thesis goes here
}

interface DiscoveredContact {
  id: string;
  name: string;
  first_name: string;
  last_name: string;
  title: string;
  email: string;
  phone: string;
  linkedin_url: string;
  company: string;
  company_domain: string;
  company_industry: string;
  company_size: string;
  location: string;
  match_quality: string;
  apollo_confidence: number;
  email_status: string;
  email_unlocked: boolean;
  website?: string;
}

interface EnrichedOrganization {
  id: string;
  original: {
    company: string;
    website: string;
    industry: string;
    location: string;
  };
  enriched: {
    name: string;
    website?: string;
    linkedin?: string;
    phone?: string;
    email?: string;
    industry?: string;
    employeeCount?: number;
    description?: string;
    headquarters?: string;
    revenue?: string;
    foundedYear?: number;
    socialMedia?: {
      linkedin?: string;
      twitter?: string;
      facebook?: string;
    };
  } | null;
  success: boolean;
  error?: string;
}

interface OrganizationResults {
  results: EnrichedOrganization[];
  summary: {
    total: number;
    successful: number;
    failed: number;
    successRate: number;
  };
}

interface EnrichedContactData {
  id: string;
  original: {
    firstName: string;
    lastName: string;
    email: string;
    company: string;
    title: string;
    phone: string;
  };
  enriched: {
    name: string;
    email?: string;
    phone?: string;
    title?: string;
    company?: string;
    linkedin?: string;
    location?: string;
    photo?: string;
    industry?: string;
    employeeCount?: number;
    companyDomain?: string;
    twitter?: string;
    github?: string;
    facebook?: string;
  } | null;
  success: boolean;
  error?: string;
}

interface ContactResults {
  results: EnrichedContactData[];
  summary: {
    total: number;
    successful: number;
    failed: number;
    successRate: number;
  };
}

interface DiscoveryResults {
  success: boolean;
  contacts: DiscoveredContact[];
  summary: {
    requested: number;
    found: number;
    apolloResults: number;
    fulfillmentRate: number;
    qualityRate: number;
    searchTier?: string;
    searchTierDescription?: string;
    averageRelevanceScore?: number;
  };
  thesisCriteria?: any;
  searchParams?: any;
}

export default function DataEnrichment() {
  const { user } = useAuth();
  const navigate = useNavigate();
  const [selectedProvider, setSelectedProvider] = useState<'apollo' | 'zoominfo' | 'grata'>('apollo');
  const [apolloIntegration, setApolloIntegration] = useState<Integration | null>(null);
  const [apolloApiKey, setApolloApiKey] = useState('');
  const [zoominfoApiKey, setZoominfoApiKey] = useState('');
  const [grataApiKey, setGrataApiKey] = useState('');
  const [isCheckingIntegration, setIsCheckingIntegration] = useState(false);
  const [selectedFile, setSelectedFile] = useState<File | null>(null);
  const [isProcessing, setIsProcessing] = useState(false);
  const [results, setResults] = useState<ScrapingResults | null>(null);
  const [showResults, setShowResults] = useState(false);
  const [message, setMessage] = useState('');
  const [showSuccess, setShowSuccess] = useState(false);
  const [showError, setShowError] = useState(false);
  const [showApiKeyDialog, setShowApiKeyDialog] = useState(false);
  const [isDragOver, setIsDragOver] = useState(false);
  const [isKeyValid, setIsKeyValid] = useState(false);
  const fileInputRef = useRef<HTMLInputElement>(null);


  // Load Apollo integration and API keys for other providers on component mount
  useEffect(() => {
    const savedApolloKey = localStorage.getItem('apolloApiKey');
    const savedZoominfoKey = localStorage.getItem('zoominfoApiKey');
    const savedGrataKey = localStorage.getItem('grataApiKey');
    const savedSelectedProvider = localStorage.getItem('selectedProvider');
    const savedIsKeyValid = localStorage.getItem('isKeyValid');

    if (savedApolloKey) setApolloApiKey(savedApolloKey);
    if (savedZoominfoKey) setZoominfoApiKey(savedZoominfoKey);
    if (savedGrataKey) setGrataApiKey(savedGrataKey);
    if (savedSelectedProvider && ['apollo', 'zoominfo', 'grata'].includes(savedSelectedProvider)) {
      setSelectedProvider(savedSelectedProvider as 'apollo' | 'zoominfo' | 'grata');
    }
    if (savedIsKeyValid) {
      setIsKeyValid(savedIsKeyValid === 'true');
    }

    // Load Apollo integration if user is authenticated
    if (user) {
      loadApolloIntegration();
    }
  }, [user]);

  // Load Apollo integration from user's connected integrations
  const loadApolloIntegration = async () => {
    try {
      setIsCheckingIntegration(true);
      const integrations = await integrationService.getIntegrations();
      const apollo = integrations.find((int: Integration) => int.provider === 'apollo' && int.isActive);
      
      if (apollo) {
        setApolloIntegration(apollo);
        console.log('Apollo integration found', { integrationId: apollo.id });
      } else {
        setApolloIntegration(null);
      }
    } catch (error) {
      console.error('Failed to load Apollo integration:', error);
      setApolloIntegration(null);
    } finally {
      setIsCheckingIntegration(false);
    }
  };


  // Main tab and sub-tab state
  const [activeMainTab, setActiveMainTab] = useState(0); // 0: Enrichment, 1: Search
  const [activeSubTab, setActiveSubTab] = useState(0); // 0: Contact, 1: Organization
  const [activeTab, setActiveTab] = useState(0); // Keep for backward compatibility
  const [thesisCriteria, setThesisCriteria] = useState<ThesisCriteria>(() => {
    // Load from localStorage on component mount
    const saved = localStorage.getItem('thesisCriteria');
    if (saved) {
      try {
        return JSON.parse(saved);
      } catch (error) {
        console.error('Failed to parse saved thesis criteria:', error);
      }
    }
    return {
      jobTitles: '',
      location: '',
      companySizeRange: '',
      technologies: '',
      fundingStage: '',
      keywords: ''
    };
  });
  const [discoveredContacts, setDiscoveredContacts] = useState<DiscoveredContact[]>([]);
  const [isDiscovering, setIsDiscovering] = useState(false);
  const [discoveryResults, setDiscoveryResults] = useState<DiscoveryResults | null>(null);
  const [isSaving, setIsSaving] = useState(false);
  const [contactsToFind, setContactsToFind] = useState<string>('10');

  // Organization enrichment state
  const [orgSelectedFile, setOrgSelectedFile] = useState<File | null>(null);
  const [isOrgProcessing, setIsOrgProcessing] = useState(false);
  const [orgResults, setOrgResults] = useState<OrganizationResults | null>(null);
  const [showOrgResults, setShowOrgResults] = useState(false);
  const [orgFileInputRef] = useState(useRef<HTMLInputElement>(null));

  // Contact enrichment state
  const [contactSelectedFile, setContactSelectedFile] = useState<File | null>(null);
  const [isContactProcessing, setIsContactProcessing] = useState(false);
  const [contactResults, setContactResults] = useState<ContactResults | null>(null);
  const [showContactResults, setShowContactResults] = useState(false);
  const [contactFileInputRef] = useState(useRef<HTMLInputElement>(null));

  // Helper function to get current API key based on selected provider
  const getCurrentApiKey = () => {
    switch (selectedProvider) {
      case 'apollo':
        // Apollo supports both OAuth and API key - use API key if available, otherwise OAuth
        return apolloApiKey;
      case 'zoominfo':
        return zoominfoApiKey;
      case 'grata':
        return grataApiKey;
      default:
        return '';
    }
  };

  // Helper function to check if current provider is properly configured
  const isProviderConfigured = () => {
    if (selectedProvider === 'apollo') {
      // Apollo is configured if either OAuth integration exists OR API key is provided
      return !!apolloIntegration || !!apolloApiKey;
    }
    // Other providers require API key validation
    return isKeyValid && getCurrentApiKey().length > 0;
  };

  // Helper function to set API key based on selected provider
  const setCurrentApiKey = (key: string) => {
    switch (selectedProvider) {
      case 'apollo':
        setApolloApiKey(key);
        localStorage.setItem('apolloApiKey', key);
        break;
      case 'zoominfo':
        setZoominfoApiKey(key);
        localStorage.setItem('zoominfoApiKey', key);
        break;
      case 'grata':
        setGrataApiKey(key);
        localStorage.setItem('grataApiKey', key);
        break;
    }
  };


  // Enhanced contact search state
  const [contactSearchType, setContactSearchType] = useState<'people' | 'brokers' | 'investors'>('people');
  const [searchQuery, setSearchQuery] = useState('');
  const [brokerSearchCriteria, setBrokerSearchCriteria] = useState({
    industries: '',
    subindustries: '',
    location: '',
    experience: '',
    dealSize: '',
    keywords: ''
  });
  const [investorSearchCriteria, setInvestorSearchCriteria] = useState({
    industries: '',
    subindustries: '',
    location: '',
    investmentStage: '',
    checkSize: '',
    keywords: ''
  });

  // Investment thesis state for contact search
  const [investmentTheses, setInvestmentTheses] = useState<InvestmentThesis[]>([]);
  const [selectedThesisId, setSelectedThesisId] = useState<string>('');
  const [isSavingThesis, setIsSavingThesis] = useState<boolean>(false);
  const [saveThesisDialogOpen, setSaveThesisDialogOpen] = useState<boolean>(false);
  const [newThesisName, setNewThesisName] = useState<string>('');
  const [showAdvancedFilters, setShowAdvancedFilters] = useState<boolean>(false);

  // Load investment theses on mount
  useEffect(() => {
    loadInvestmentTheses();
  }, []);

  // Load investment theses from My Thesis page
  const loadInvestmentTheses = async () => {
    try {
      const theses = await thesisApi.getTheses();
      setInvestmentTheses(theses);
    } catch (error) {
      console.error('Failed to load investment theses:', error);
    }
  };

  // Map investment thesis criteria to contact search fields
  const mapThesisToContactSearch = (thesis: InvestmentThesis) => {
    const mappedCriteria: any = {
      jobTitles: '',
      location: '',
      companySizeRange: '',
      technologies: '',
      fundingStage: '',
      keywords: '',
      revenue: '',
      industries: ''
    };

    const keywordParts: string[] = [];
    let hasJobTitleCriteria = false;

    // Helper to determine if a field is searchable (text-based) vs numeric/structural
    const isSearchableField = (field: string, value: string) => {
      const numericOnlyFields = ['revenue', 'funding amount', 'valuation', 'employees', 'age', 'year', 'count'];
      const fieldLower = field.toLowerCase();

      // If it's a numeric-only field AND the value is purely numeric, it's not searchable
      if (numericOnlyFields.some(nf => fieldLower.includes(nf))) {
        // Check if value is purely numeric (with optional currency symbols, commas, etc.)
        if (/^[$€£¥]?\s*[\d,]+(\.\d+)?\s*[MBK]?$/.test(value.trim())) {
          return false;
        }
      }
      return true;
    };

    // Helper to extract searchable terms from a value
    const extractSearchableTerms = (value: string, field: string) => {
      // Remove common stop words and extract meaningful terms
      const stopWords = ['the', 'a', 'an', 'and', 'or', 'but', 'in', 'on', 'at', 'to', 'for', 'of', 'with'];
      const terms = value.split(/[\s,]+/)
        .map(t => t.trim())
        .map(t => t.replace(/[%$€£¥,]/g, '')) // Remove currency and percentage symbols
        .filter(t => {
          // Filter out stop words
          if (stopWords.includes(t.toLowerCase())) return false;
          // Filter out purely numeric values
          if (/^[\d.,]+$/.test(t)) return false;
          // Filter out single characters
          if (t.length < 2) return false;
          // Keep terms with at least some letters
          return /[a-zA-Z]/.test(t);
        });
      return terms.join(' ');
    };

    thesis.criteria.forEach(criterion => {
      const field = criterion.field.toLowerCase();
      const value = criterion.value.toString();
      const category = criterion.category;

      // Map to Apollo-supported fields
      if (field.includes('title') || field.includes('position') || field.includes('role')) {
        mappedCriteria.jobTitles = value;
        hasJobTitleCriteria = true;
      } else if (field.includes('location') || field.includes('geographic') || category === 'Geographic') {
        mappedCriteria.location = value;
      } else if (field.includes('employee') || field.includes('company size') || field.includes('size')) {
        mappedCriteria.companySizeRange = value;
      } else if (field.includes('tech') || category === 'Technology') {
        mappedCriteria.technologies = value;
      } else if (field.includes('stage') || field.includes('funding')) {
        mappedCriteria.fundingStage = value;
      } else if (field.includes('industry') || field.includes('sector') || field.includes('vertical')) {
        // Industry goes into keywords as searchable terms
        keywordParts.push(extractSearchableTerms(value, field));
      } else if (field.includes('business model') || field.includes('model')) {
        // Business model is highly searchable
        keywordParts.push(value);
      } else if (field.includes('product') || field.includes('service')) {
        // Product/service is searchable
        keywordParts.push(extractSearchableTerms(value, field));
      } else if (isSearchableField(field, value)) {
        // Only add to keywords if it's actually searchable
        keywordParts.push(extractSearchableTerms(value, field));
      }
      // Skip numeric-only fields from keywords
    });

    // Make job titles optional - only use default if explicitly no criteria provided
    if (!hasJobTitleCriteria && thesis.criteria.length === 0) {
      mappedCriteria.jobTitles = 'CEO, Founder, Co-Founder, CTO, COO';
    }

    // Combine all searchable terms into keywords field (clean, no field labels)
    if (keywordParts.length > 0) {
      mappedCriteria.keywords = keywordParts.filter(k => k.trim()).join(' ');
    }

    return mappedCriteria;
  };

  // Handle thesis selection
  const handleThesisSelect = (thesisId: string) => {
    setSelectedThesisId(thesisId);

    if (!thesisId) {
      // If cleared, don't auto-fill
      return;
    }

    const thesis = investmentTheses.find(t => t.id === thesisId);
    if (thesis) {
      // Map investment thesis to contact search criteria
      const mappedCriteria = mapThesisToContactSearch(thesis);

      // Auto-fill based on contact type
      if (contactSearchType === 'people') {
        setThesisCriteria(mappedCriteria);
      } else if (contactSearchType === 'brokers') {
        setBrokerSearchCriteria({
          industries: mappedCriteria.industries,
          subindustries: '',
          location: mappedCriteria.location,
          experience: '',
          dealSize: '',
          keywords: ''
        });
      } else if (contactSearchType === 'investors') {
        setInvestorSearchCriteria({
          industries: mappedCriteria.industries,
          subindustries: '',
          location: mappedCriteria.location,
          investmentStage: mappedCriteria.fundingStage,
          checkSize: '',
          keywords: ''
        });
      }
    }
  };

  // Handle save current criteria as new thesis
  const handleSaveAsThesis = async () => {
    if (!newThesisName.trim()) {
      setMessage('Please enter a name for the thesis');
      setShowError(true);
      return;
    }

    setIsSavingThesis(true);
    try {
      // Convert contact search criteria to investment thesis criteria format
      const criteria: any[] = [];
      let currentCriteria: any = {};

      if (contactSearchType === 'people') {
        currentCriteria = thesisCriteria;
      } else if (contactSearchType === 'brokers') {
        currentCriteria = brokerSearchCriteria;
      } else if (contactSearchType === 'investors') {
        currentCriteria = investorSearchCriteria;
      }

      // Map to investment criteria format
      if (currentCriteria.jobTitles) {
        criteria.push({
          id: `criterion-${Date.now()}-1`,
          category: 'Team',
          field: 'Job Title',
          value: currentCriteria.jobTitles,
          operator: 'equals',
          weight: 1
        });
      }

      if (currentCriteria.location) {
        criteria.push({
          id: `criterion-${Date.now()}-2`,
          category: 'Geographic',
          field: 'Location',
          value: currentCriteria.location,
          operator: 'equals',
          weight: 1
        });
      }

      if (currentCriteria.companySizeRange) {
        criteria.push({
          id: `criterion-${Date.now()}-3`,
          category: 'Market',
          field: 'Company Size',
          value: currentCriteria.companySizeRange,
          operator: 'equals',
          weight: 1
        });
      }

      if (currentCriteria.technologies) {
        criteria.push({
          id: `criterion-${Date.now()}-4`,
          category: 'Technology',
          field: 'Technologies',
          value: currentCriteria.technologies,
          operator: 'equals',
          weight: 1
        });
      }

      if (currentCriteria.fundingStage || currentCriteria.investmentStage) {
        criteria.push({
          id: `criterion-${Date.now()}-5`,
          category: 'Financial',
          field: 'Funding Stage',
          value: currentCriteria.fundingStage || currentCriteria.investmentStage,
          operator: 'equals',
          weight: 1
        });
      }

      if (currentCriteria.keywords) {
        criteria.push({
          id: `criterion-${Date.now()}-6`,
          category: 'Subindustry',
          field: 'Keywords',
          value: currentCriteria.keywords,
          operator: 'contains',
          weight: 1
        });
      }

      await thesisApi.createThesis({
        name: newThesisName.trim(),
        criteria
      });

      // Reload theses
      await loadInvestmentTheses();

      // Close dialog and reset
      setSaveThesisDialogOpen(false);
      setNewThesisName('');
      setMessage('Thesis saved successfully to My Thesis!');
      setShowSuccess(true);
    } catch (error) {
      console.error('Failed to save thesis:', error);
      setMessage('Failed to save thesis');
      setShowError(true);
    } finally {
      setIsSavingThesis(false);
    }
  };

  // Organization enrichment handlers
  const handleOrgFileSelect = (event: React.ChangeEvent<HTMLInputElement>) => {
    const file = event.target.files?.[0];
    if (file) {
      setOrgSelectedFile(file);
      setOrgResults(null);
      setShowOrgResults(false);
    }
  };

  const handleOrgFileUpload = async () => {
    if (!orgSelectedFile) {
      setMessage('Please select a file to upload');
      setShowError(true);
      return;
    }

    if (!isKeyValid) {
      setMessage(`Please configure and validate your ${selectedProvider.charAt(0).toUpperCase() + selectedProvider.slice(1)} API key first`);
      setShowError(true);
      return;
    }

    setIsOrgProcessing(true);
    try {
      const formData = new FormData();
      formData.append('file', orgSelectedFile);
      // Append API key for all providers (Apollo now supports API key as fallback)
      const apiKey = getCurrentApiKey();
      if (apiKey) {
        formData.append('apiKey', apiKey);
      }
      formData.append('provider', selectedProvider);

      // Add Authorization header for Apollo (OAuth)
      const headers: HeadersInit = {};
      if (selectedProvider === 'apollo') {
        const token = localStorage.getItem('token');
        if (token) {
          headers['Authorization'] = `Bearer ${token}`;
        }
      }

      const response = await fetch(getApiUrl('data-enrichment/organization-enrich'), {
        method: 'POST',
        headers,
        body: formData
      });

      const data = await response.json();

      if (data.success) {
        setOrgResults(data);
        setShowOrgResults(true);
        setMessage(`Successfully processed ${data.summary.total} organizations with ${data.summary.successRate}% success rate`);
        setShowSuccess(true);
      } else {
        setMessage(data.error || 'Failed to process file');
        setShowError(true);
      }
    } catch (error) {
      setMessage('Network error. Please try again.');
      setShowError(true);
    } finally {
      setIsOrgProcessing(false);
    }
  };

  const handleOrgDownloadResults = () => {
    if (!orgResults) return;

    const csvData = orgResults.results.map(org => ({
      'Original Company': org.original.company,
      'Original Website': org.original.website,
      'Enriched Name': org.enriched?.name || '',
      'Enriched Website': org.enriched?.website || '',
      'LinkedIn': org.enriched?.linkedin || '',
      'Phone': org.enriched?.phone || '',
      'Email': org.enriched?.email || '',
      'Industry': org.enriched?.industry || '',
      'Employee Count': org.enriched?.employeeCount || '',
      'Description': org.enriched?.description || '',
      'Headquarters': org.enriched?.headquarters || '',
      'Revenue': org.enriched?.revenue || '',
      'Founded Year': org.enriched?.foundedYear || '',
      'Status': org.success ? 'Success' : 'Failed',
      'Error': org.error || ''
    }));

    const csvContent = [
      Object.keys(csvData[0]).join(','),
      ...csvData.map(row => Object.values(row).map(val => `"${val}"`).join(','))
    ].join('\n');

    const blob = new Blob([csvContent], { type: 'text/csv' });
    const url = window.URL.createObjectURL(blob);
    const a = document.createElement('a');
    a.href = url;
    a.download = `organization_enrichment_results_${new Date().toISOString().split('T')[0]}.csv`;
    document.body.appendChild(a);
    a.click();
    document.body.removeChild(a);
    window.URL.revokeObjectURL(url);
  };

  // Contact enrichment handlers
  const handleContactFileSelect = (event: React.ChangeEvent<HTMLInputElement>) => {
    const file = event.target.files?.[0];
    if (file) {
      setContactSelectedFile(file);
      setContactResults(null);
      setShowContactResults(false);
    }
  };

  const handleContactFileUpload = async () => {
    if (!contactSelectedFile) {
      setMessage('Please select a file to upload');
      setShowError(true);
      return;
    }

    if (!isKeyValid) {
      setMessage(`Please configure and validate your ${selectedProvider.charAt(0).toUpperCase() + selectedProvider.slice(1)} API key first`);
      setShowError(true);
      return;
    }

    setIsContactProcessing(true);
    try {
      const formData = new FormData();
      formData.append('file', contactSelectedFile);
      // Append API key for all providers (Apollo now supports API key as fallback)
      const apiKey = getCurrentApiKey();
      if (apiKey) {
        formData.append('apiKey', apiKey);
      }
      formData.append('provider', selectedProvider);

      // Add Authorization header for Apollo (OAuth)
      const headers: HeadersInit = {};
      if (selectedProvider === 'apollo') {
        const token = localStorage.getItem('token');
        if (token) {
          headers['Authorization'] = `Bearer ${token}`;
        }
      }

      const response = await fetch(getApiUrl('data-enrichment/contact-enrich'), {
        method: 'POST',
        headers,
        body: formData
      });

      const data = await response.json();

      if (data.success) {
        setContactResults(data);
        setShowContactResults(true);
        setMessage(`Successfully processed ${data.summary.total} contacts with ${data.summary.successRate}% success rate`);
        setShowSuccess(true);
      } else {
        setMessage(data.error || 'Failed to process file');
        setShowError(true);
      }
    } catch (error) {
      setMessage('Network error. Please try again.');
      setShowError(true);
    } finally {
      setIsContactProcessing(false);
    }
  };

  const handleContactDownloadResults = () => {
    if (!contactResults) return;

    const csvData = contactResults.results.map(contact => ({
      'Original First Name': contact.original.firstName,
      'Original Last Name': contact.original.lastName,
      'Original Email': contact.original.email,
      'Original Company': contact.original.company,
      'Original Title': contact.original.title,
      'Original Phone': contact.original.phone,
      'Enriched Name': contact.enriched?.name || '',
      'Enriched Email': contact.enriched?.email || '',
      'Enriched Phone': contact.enriched?.phone || '',
      'Enriched Title': contact.enriched?.title || '',
      'Enriched Company': contact.enriched?.company || '',
      'LinkedIn': contact.enriched?.linkedin || '',
      'Location': contact.enriched?.location || '',
      'Industry': contact.enriched?.industry || '',
      'Company Domain': contact.enriched?.companyDomain || '',
      'Twitter': contact.enriched?.twitter || '',
      'GitHub': contact.enriched?.github || '',
      'Facebook': contact.enriched?.facebook || '',
      'Status': contact.success ? 'Success' : 'Failed',
      'Error': contact.error || ''
    }));

    const csvContent = [
      Object.keys(csvData[0]).join(','),
      ...csvData.map(row => Object.values(row).map(val => `"${val}"`).join(','))
    ].join('\n');

    const blob = new Blob([csvContent], { type: 'text/csv' });
    const url = window.URL.createObjectURL(blob);
    const a = document.createElement('a');
    a.href = url;
    a.download = `contact_enrichment_results_${new Date().toISOString().split('T')[0]}.csv`;
    document.body.appendChild(a);
    a.click();
    document.body.removeChild(a);
    window.URL.revokeObjectURL(url);
  };

  const handleContactSearch = async () => {
    if (!isKeyValid) {
      setMessage(`Please configure and validate your ${selectedProvider.charAt(0).toUpperCase() + selectedProvider.slice(1)} API key first`);
      setShowError(true);
      return;
    }

    // Validate criteria based on contact type
    if (contactSearchType === 'people') {
      // Check if at least one search criterion is provided
      const hasAnyCriteria =
        (thesisCriteria.jobTitles && thesisCriteria.jobTitles.trim()) ||
        (thesisCriteria.keywords && thesisCriteria.keywords.trim()) ||
        (thesisCriteria.location && thesisCriteria.location.trim()) ||
        (thesisCriteria.companySizeRange && thesisCriteria.companySizeRange.trim());

      if (!hasAnyCriteria) {
        setMessage('Please provide at least one search criterion (job titles, keywords, location, or company size)');
        setShowError(true);
        return;
      }
    } else if (contactSearchType === 'brokers') {
      // Allow empty search query for brokers - we'll search for all brokers
      // if (!searchQuery.trim()) {
      //   setMessage('Please describe what kind of brokers you are looking for');
      //   setShowError(true);
      //   return;
      // }
    } else if (contactSearchType === 'investors') {
      // No validation needed for investors - structured form ensures valid data
    }

    // Debug: Log current Apollo state
    console.log('Apollo Debug Info:', {
      selectedProvider,
      hasApolloIntegration: !!apolloIntegration,
      hasApolloApiKey: !!apolloApiKey,
      apolloApiKeyLength: apolloApiKey?.length || 0,
      isProviderConfigured: isProviderConfigured()
    });

    // For Apollo, check if integration exists OR API key is provided
    if (selectedProvider === 'apollo' && !apolloIntegration && !apolloApiKey) {
      setMessage('Please either connect your Apollo account from Settings or provide your Apollo API key.');
      setShowError(true);
      setShowApiKeyDialog(true);
      return;
    }

    setIsDiscovering(true);
    try {
      const searchPayload: any = {
        contactType: contactSearchType,
        contactsToFind: parseInt(contactsToFind) || 10,
        // Include Apollo API key if available, otherwise will use OAuth
        apiKey: apolloApiKey || undefined
      };

      // Add appropriate criteria based on contact type
      if (contactSearchType === 'people') {
        searchPayload.thesisCriteria = thesisCriteria;
      } else if (contactSearchType === 'brokers') {
        searchPayload.brokerCriteria = brokerSearchCriteria;
      } else if (contactSearchType === 'investors') {
        searchPayload.investorCriteria = investorSearchCriteria;
      }

      const headers: HeadersInit = {
        'Content-Type': 'application/json'
      };
      
      // Add Authorization header for Apollo (OAuth)
      if (selectedProvider === 'apollo') {
        const token = localStorage.getItem('token');
        if (token) {
          headers['Authorization'] = `Bearer ${token}`;
        }
      }

      const response = await fetch(getApiUrl('data-enrichment/search-contacts'), {
        method: 'POST',
        headers,
        body: JSON.stringify(searchPayload)
      });

      console.log('Search response status:', response.status);
      console.log('Search response headers:', response.headers);

      const data = await response.json();
      console.log('Search response data:', data);
      
      if (data.success) {
        const contacts = data.contacts || [];
        setDiscoveredContacts(contacts);
        setDiscoveryResults(data);
        
        // Automatically save discovered contacts to the database
        if (contacts.length > 0) {
          try {
            console.log('📝 [SAVE] Attempting to save contacts:', {
              count: contacts.length,
              contactType: contactSearchType,
              firstContact: contacts[0]
            });

            const saveResponse = await axios.post(getApiUrl('firebase/contacts/bulk-save'), {
              contacts: contacts,
              contactType: contactSearchType // 'people', 'brokers', or 'investors'
            });

<<<<<<< HEAD
            const saveData = saveResponse.data;
            console.log('✅ [SAVE] Bulk save response:', saveData);

            if (saveResponse.status === 200 && saveData.success) {
              const skippedInfo = saveData.skipped > 0 ? ` (${saveData.skipped} skipped)` : '';
              setMessage(`✅ Found and saved ${saveData.saved} contacts to your Contacts page!${skippedInfo}`);

              // Log any skipped contacts for debugging
              if (saveData.skippedNames && saveData.skippedNames.length > 0) {
                console.warn('⚠️ [SAVE] Skipped contacts:', saveData.skippedNames);
              }
=======
            const saveData = saveResponse.data as { success?: boolean; saved?: number; error?: string };
            console.log('Bulk save response:', saveData);

            if (saveResponse.status === 200 && saveData.success) {
              setMessage(`✅ Found and saved ${saveData.saved || 0} contacts to your Contacts page!`);
>>>>>>> 4cf0c25d
            } else {
              console.error('❌ [SAVE] Failed to save contacts:', saveData);
              setMessage(`Found ${contacts.length} contacts, but failed to save them: ${saveData.error || 'Unknown error'}`);
              setShowError(true);
            }
          } catch (saveError: any) {
            console.error('❌ [SAVE] Error auto-saving contacts:', saveError);
            console.error('❌ [SAVE] Error details:', saveError.response?.data || saveError.message);
            const errorMsg = saveError.response?.data?.error || saveError.message || 'Unknown error';
            setMessage(`Found ${contacts.length} contacts, but failed to auto-save them: ${errorMsg}`);
            setShowError(true);
          }
        } else {
          // Provide more helpful message when no results found
          const criteriaUsed = [];
          if (thesisCriteria.jobTitles) criteriaUsed.push(`Job Titles: ${thesisCriteria.jobTitles}`);
          if (thesisCriteria.keywords) criteriaUsed.push(`Keywords: ${thesisCriteria.keywords}`);
          if (thesisCriteria.location) criteriaUsed.push(`Location: ${thesisCriteria.location}`);
          if (thesisCriteria.companySizeRange) criteriaUsed.push('Company Size filter');
          if (thesisCriteria.technologies) criteriaUsed.push('Technologies filter');
          if (thesisCriteria.fundingStage) criteriaUsed.push('Funding Stage filter');

          const helpMessage = criteriaUsed.length > 3
            ? '\n\nTip: Try removing some Advanced Filters to get more results.'
            : '\n\nTip: Try broader search criteria or different job titles.';

          setMessage(`No contacts found matching your criteria.${helpMessage}\n\nSearch criteria used:\n${criteriaUsed.join('\n')}`);
        }

        setShowSuccess(true);
      } else {
        setMessage(data.error || 'Failed to discover contacts');
        setShowError(true);
      }
    } catch (error) {
      console.error('Contact search error:', error);
      setMessage(`Failed to discover contacts: ${error instanceof Error ? error.message : 'Please try again.'}`);
      setShowError(true);
    } finally {
      setIsDiscovering(false);
    }
  };

  const handleDownloadSearchResults = async () => {
    if (!discoveredContacts.length) {
      setMessage('No contacts to download');
      setShowError(true);
      return;
    }

    try {
      const response = await fetch(getApiUrl('data-enrichment/download-search-results'), {
        method: 'POST',
        headers: {
          'Content-Type': 'application/json'
        },
        body: JSON.stringify({
          contacts: discoveredContacts,
          thesisCriteria
        })
      });

      if (response.ok) {
        const blob = await response.blob();
        const url = window.URL.createObjectURL(blob);
        const a = document.createElement('a');
        a.href = url;
        a.download = `apollo-contacts-${new Date().toISOString().split('T')[0]}.csv`;
        document.body.appendChild(a);
        a.click();
        window.URL.revokeObjectURL(url);
        document.body.removeChild(a);
        setMessage('Contacts downloaded successfully!');
        setShowSuccess(true);
      } else {
        setMessage('Failed to download contacts');
        setShowError(true);
      }
    } catch (error) {
      console.error('Download error:', error);
      setMessage('Failed to download contacts');
      setShowError(true);
    }
  };

  const handleThesisCriteriaChange = (field: keyof ThesisCriteria, value: string) => {
    const newCriteria = {
      ...thesisCriteria,
      [field]: value
    };
    setThesisCriteria(newCriteria);
    
    // Auto-save to localStorage as user types
    localStorage.setItem('thesisCriteria', JSON.stringify(newCriteria));
  };

  const handleSaveThesis = async () => {
    setIsSaving(true);
    try {
      // Save to localStorage
      localStorage.setItem('thesisCriteria', JSON.stringify(thesisCriteria));
      
      // Also save to backend for persistence across devices
      const response = await fetch(getApiUrl('data-enrichment/save-thesis'), {
        method: 'POST',
        headers: {
          'Content-Type': 'application/json'
        },
        body: JSON.stringify({
          thesisCriteria,
          userId: 'current-user' // You can replace this with actual user ID
        })
      });

      if (response.ok) {
        setMessage('Thesis criteria saved successfully!');
        setShowSuccess(true);
      } else {
        setMessage('Thesis criteria saved locally, but failed to sync to server');
        setShowSuccess(true);
      }
    } catch (error) {
      // Still save locally even if server fails
      localStorage.setItem('thesisCriteria', JSON.stringify(thesisCriteria));
      setMessage('Thesis criteria saved locally');
      setShowSuccess(true);
    } finally {
      setIsSaving(false);
    }
  };

  const handleLoadThesis = () => {
    const saved = localStorage.getItem('thesisCriteria');
    if (saved) {
      try {
        const parsed = JSON.parse(saved);
        setThesisCriteria(parsed);
        setMessage('Thesis criteria loaded from saved data');
        setShowSuccess(true);
      } catch (error) {
        setMessage('Failed to load saved thesis criteria');
        setShowError(true);
      }
    } else {
      setMessage('No saved thesis criteria found');
      setShowError(true);
    }
  };

  const handleApiKeySubmit = async () => {
    const currentApiKey = getCurrentApiKey();
    if (!currentApiKey.trim()) {
      setMessage(`Please enter your ${selectedProvider.charAt(0).toUpperCase() + selectedProvider.slice(1)} API key`);
      setShowError(true);
      return;
    }

    setIsCheckingIntegration(true);
    console.log('Starting API key validation...');

    try {
      const url = getApiUrl('data-enrichment/validate-key');
      console.log('Sending request to:', url);

      const headers: HeadersInit = {
        'Content-Type': 'application/json'
      };

      // Add auth token for server requests
      const token = localStorage.getItem('token');
      if (token) {
        headers['Authorization'] = `Bearer ${token}`;
      }

      console.log('Sending validation request:', {
        url,
        headers: { ...headers, Authorization: headers.Authorization ? '[TOKEN]' : 'MISSING' },
        body: {
          apiKey: currentApiKey ? '[API_KEY_PROVIDED]' : 'MISSING',
          provider: selectedProvider
        }
      });

      const response = await fetch(url, {
        method: 'POST',
        headers,
        body: JSON.stringify({
          apiKey: currentApiKey,
          provider: selectedProvider
        })
      });

      console.log('Response received:', response.status, response.statusText);

      if (!response.ok) {
        throw new Error(`Server returned ${response.status}: ${response.statusText}`);
      }

      const data = await response.json();
      console.log('Response data:', data);

      if (data.success && data.valid) {
        setIsKeyValid(true);
        localStorage.setItem('isKeyValid', 'true');
        localStorage.setItem('selectedProvider', selectedProvider);
        setMessage(`${selectedProvider.charAt(0).toUpperCase() + selectedProvider.slice(1)} API key is valid and ready to use!`);
        setShowSuccess(true);
        setShowApiKeyDialog(false);
      } else {
        setIsKeyValid(false);
        localStorage.setItem('isKeyValid', 'false');
        const providerName = selectedProvider.charAt(0).toUpperCase() + selectedProvider.slice(1);
        setMessage(`Invalid ${providerName} API key. Please check your API key and permissions.`);
        setShowError(true);
      }
    } catch (error: any) {
      setIsKeyValid(false);
      localStorage.setItem('isKeyValid', 'false');
      console.error('API key validation error:', error);
      console.error('Error details:', {
        message: error.message,
        name: error.name,
        stack: error.stack
      });
      setMessage(`Failed to validate API key: ${error.message || 'Network error - check if server is running on port 4001'}`);
      setShowError(true);
    } finally {
      setIsCheckingIntegration(false);
    }
  };

  const handleRemoveConfiguration = () => {
    // Clear all API keys from localStorage
    localStorage.removeItem('apolloApiKey');
    localStorage.removeItem('zoominfoApiKey');
    localStorage.removeItem('grataApiKey');
    localStorage.removeItem('selectedProvider');
    localStorage.removeItem('isKeyValid');

    // Reset state
    setApolloApiKey('');
    setZoominfoApiKey('');
    setGrataApiKey('');
    setSelectedProvider('apollo');

    // Close dialog
    setShowApiKeyDialog(false);
    
    // Show success message
    setMessage('API configuration removed successfully');
    setShowSuccess(true);
  };

  const handleFileSelect = (file: File) => {
    if (file) {
      setSelectedFile(file);
      setResults(null);
      setShowResults(false);
    }
  };

  const handleFileInputChange = (event: React.ChangeEvent<HTMLInputElement>) => {
    const file = event.target.files?.[0];
    if (file) {
      handleFileSelect(file);
    }
  };

  const handleDragOver = useCallback((e: React.DragEvent) => {
    e.preventDefault();
    setIsDragOver(true);
  }, []);

  const handleDragLeave = useCallback((e: React.DragEvent) => {
    e.preventDefault();
    setIsDragOver(false);
  }, []);

  const handleDrop = useCallback((e: React.DragEvent) => {
    e.preventDefault();
    setIsDragOver(false);
    
    const files = Array.from(e.dataTransfer.files);
    const file = files[0];
    
    if (file && (file.type.includes('sheet') || file.type.includes('csv') || file.name.endsWith('.xlsx') || file.name.endsWith('.xls') || file.name.endsWith('.csv'))) {
      handleFileSelect(file);
    } else {
      setMessage('Please upload an Excel file (.xlsx, .xls) or CSV file');
      setShowError(true);
    }
  }, []);

  const handleFileUpload = async () => {
    if (!selectedFile) {
      setMessage('Please select a file to upload');
      setShowError(true);
      return;
    }

    if (!isKeyValid) {
      setMessage(`Please configure and validate your ${selectedProvider.charAt(0).toUpperCase() + selectedProvider.slice(1)} API key first`);
      setShowError(true);
      return;
    }

    setIsProcessing(true);
    try {
      const formData = new FormData();
      formData.append('file', selectedFile);
      // Append API key for all providers (Apollo now supports API key as fallback)
      const apiKey = getCurrentApiKey();
      if (apiKey) {
        formData.append('apiKey', apiKey);
      }
      formData.append('provider', selectedProvider);

      // Add Authorization header for Apollo (OAuth)
      const headers: HeadersInit = {};
      if (selectedProvider === 'apollo') {
        const token = localStorage.getItem('token');
        if (token) {
          headers['Authorization'] = `Bearer ${token}`;
        }
      }

      const response = await fetch(getApiUrl('data-enrichment/upload-and-enrich'), {
        method: 'POST',
        headers,
        body: formData
      });

      const data = await response.json();

      if (data.success) {
        setResults(data);
        setShowResults(true);
        setMessage(`Successfully processed ${data.summary.total} contacts with ${data.summary.successRate}% success rate`);
        setShowSuccess(true);
      } else {
        setMessage(data.error || 'Failed to process file');
        setShowError(true);
      }
    } catch (error) {
      setMessage('Network error. Please try again.');
      setShowError(true);
    } finally {
      setIsProcessing(false);
    }
  };

  const handleDownloadResults = async () => {
    if (!results) return;

    try {
      setIsProcessing(true);
      
      // Generate enriched CSV in original format
      const response = await fetch(getApiUrl('data-enrichment/generate-csv'), {
        method: 'POST',
        headers: {
          'Content-Type': 'application/json',
        },
        body: JSON.stringify({
          results: results.results,
          originalHeaders: ['Given', 'Company', 'To be populated', 'To be populated_1', 'To be populated_2']
        })
      });

      if (!response.ok) {
        throw new Error('Failed to generate CSV');
      }

      // Download the file
      const blob = await response.blob();
      const url = window.URL.createObjectURL(blob);
      const a = document.createElement('a');
      a.href = url;
      a.download = `apollo-enriched-contacts-${new Date().toISOString().split('T')[0]}.csv`;
      document.body.appendChild(a);
      a.click();
      document.body.removeChild(a);
      window.URL.revokeObjectURL(url);
      
      setMessage('Enriched CSV file downloaded successfully!');
      setShowSuccess(true);
    } catch (error) {
      console.error('Download error:', error);
      setMessage('Failed to download enriched CSV file');
      setShowError(true);
    } finally {
      setIsProcessing(false);
    }
  };

  const getStatusIcon = (success: boolean) => {
    return success ? (
      <CheckCircleIcon sx={{ color: 'success.main', fontSize: 20 }} />
    ) : (
      <ErrorIcon sx={{ color: 'error.main', fontSize: 20 }} />
    );
  };

  return (
    <Box>
      {/* Hero Section */}
      <Box sx={{
        position: 'relative',
        bgcolor: 'white',
        borderRadius: '0 0 32px 32px',
        overflow: 'hidden',
        mb: 6,
        boxShadow: '0 8px 32px rgba(15, 23, 42, 0.08)'
      }}>
        {/* Background Pattern */}
        <Box sx={{
          position: 'absolute',
          top: 0,
          left: 0,
          right: 0,
          bottom: 0,
          background: 'linear-gradient(135deg, rgba(239, 68, 68, 0.02) 0%, rgba(220, 38, 38, 0.05) 100%)',
          '&::before': {
            content: '""',
            position: 'absolute',
            top: -50,
            right: -50,
            width: 100,
            height: 100,
            background: 'linear-gradient(135deg, #ef4444 0%, #dc2626 100%)',
            borderRadius: '50%',
            opacity: 0.1
          },
          '&::after': {
            content: '""',
            position: 'absolute',
            bottom: -30,
            left: -30,
            width: 60,
            height: 60,
            background: 'linear-gradient(135deg, #ef4444 0%, #dc2626 100%)',
            borderRadius: 2,
            opacity: 0.1,
            transform: 'rotate(15deg)'
          }
        }} />

        <Box sx={{ position: 'relative', zIndex: 2, px: 4, py: 6 }}>

        <Grid container spacing={4} alignItems="center">
          <Grid item xs={12} md={8}>
            <Box sx={{ position: 'relative', zIndex: 2 }}>
              <Typography 
                variant="h3" 
                sx={{ 
                  fontWeight: 700, 
                  mb: 2, 
                  color: '#1e293b',
                  fontSize: { xs: '2.2rem', md: '3rem' },
                  lineHeight: 1.1,
                  letterSpacing: '-0.02em',
                  fontFamily: '"Inter", "SF Pro Display", -apple-system, BlinkMacSystemFont, "Segoe UI", Roboto, sans-serif',
                  textTransform: 'uppercase',
                  background: 'linear-gradient(135deg, #1e293b 0%, #475569 100%)',
                  backgroundClip: 'text',
                  WebkitBackgroundClip: 'text',
                  WebkitTextFillColor: 'transparent'
                }}
              >
                Data Management
              </Typography>
              <Typography 
                variant="h6" 
                sx={{ 
                  fontWeight: 500, 
                  mb: 3, 
                  color: '#475569',
                  fontSize: '1.1rem',
                  lineHeight: 1.5,
                  fontFamily: '"Inter", "SF Pro Display", -apple-system, BlinkMacSystemFont, "Segoe UI", Roboto, sans-serif'
                }}
              >
                Enrich and discover contact data using advanced APIs to build comprehensive prospect databases.
              </Typography>
              <Typography 
                variant="body1" 
                sx={{ 
                  color: '#64748b',
                  mb: 4,
                  maxWidth: '600px',
                  lineHeight: 1.6,
                  fontFamily: '"Inter", "SF Pro Display", -apple-system, BlinkMacSystemFont, "Segoe UI", Roboto, sans-serif'
                }}
              >
                Upload Excel files to enrich contact data, discover new prospects, and build comprehensive databases for your investment thesis and outreach campaigns.
              </Typography>
              
              {/* Action Buttons */}
              <Box sx={{ display: 'flex', gap: 2, flexWrap: 'wrap' }}>
                <Button
                  variant={isProviderConfigured() ? "contained" : "text"}
                  size="large"
                  startIcon={<DataUsageIcon />}
                  onClick={() => setShowApiKeyDialog(true)}
                  sx={{
                    ...(isProviderConfigured() ? {
                      // Configured state - red background with white text
                      background: '#dc2626',
                      color: 'white',
                      border: 'none',
                      boxShadow: '0 2px 8px rgba(220, 38, 38, 0.3)',
                      '&:hover': {
                        background: '#b91c1c',
                        boxShadow: '0 4px 12px rgba(220, 38, 38, 0.4)',
                        transform: 'translateY(-1px)'
                      },
                      '& .MuiButton-startIcon': {
                        color: 'white'
                      },
                      '&:hover .MuiButton-startIcon': {
                        color: 'white'
                      }
                    } : {
                      // Unconfigured state - transparent background
                      background: 'transparent',
                      color: '#6b7280',
                      border: 'none',
                      boxShadow: 'none',
                      '&:hover': {
                        background: '#f9fafb',
                        color: '#374151',
                        transform: 'translateY(-1px)'
                      },
                      '& .MuiButton-startIcon': {
                        color: '#6b7280'
                      },
                      '&:hover .MuiButton-startIcon': {
                        color: '#374151'
                      }
                    }),
                    px: 3,
                    py: 1.5,
                    borderRadius: 2,
                    fontSize: '1rem',
                    fontWeight: 500,
                    textTransform: 'none',
                    transition: 'all 0.3s ease'
                  }}
                >
                  {isProviderConfigured() ? 'Data Provider Configured' : 'Configure Data Provider'}
                </Button>
              </Box>
            </Box>
          </Grid>
          
          {/* Right Side - Visual Elements */}
          <Grid item xs={12} md={4}>
            <Box sx={{ 
              position: 'relative', 
              height: 300, 
              display: 'flex', 
              alignItems: 'center', 
              justifyContent: 'center',
              zIndex: 2
            }}>
              {/* Data Visualization Mockup */}
              <Box sx={{
                width: 200,
                height: 200,
                background: 'white',
                borderRadius: 3,
                boxShadow: '0 8px 32px rgba(0, 0, 0, 0.12)',
                p: 3,
                position: 'relative',
                overflow: 'hidden'
              }}>
                {/* Chart Bars */}
                <Box sx={{ display: 'flex', alignItems: 'end', gap: 1, height: 120, mb: 2 }}>
                  <Box sx={{ width: 20, height: 60, background: '#ef4444', borderRadius: 1 }} />
                  <Box sx={{ width: 20, height: 80, background: '#dc2626', borderRadius: 1 }} />
                  <Box sx={{ width: 20, height: 40, background: '#ef4444', borderRadius: 1 }} />
                  <Box sx={{ width: 20, height: 100, background: '#dc2626', borderRadius: 1 }} />
                  <Box sx={{ width: 20, height: 70, background: '#ef4444', borderRadius: 1 }} />
                </Box>
                
                {/* Data Points */}
                <Box sx={{ display: 'flex', gap: 1, justifyContent: 'center' }}>
                  <Box sx={{ width: 8, height: 8, background: '#ef4444', borderRadius: '50%' }} />
                  <Box sx={{ width: 8, height: 8, background: '#dc2626', borderRadius: '50%' }} />
                  <Box sx={{ width: 8, height: 8, background: '#ef4444', borderRadius: '50%' }} />
                </Box>
                
                {/* Floating Elements */}
                <Box sx={{
                  position: 'absolute',
                  top: 10,
                  right: 10,
                  width: 12,
                  height: 12,
                  background: '#ef4444',
                  borderRadius: '50%',
                  opacity: 0.7
                }} />
                <Box sx={{
                  position: 'absolute',
                  bottom: 20,
                  left: 20,
                  width: 8,
                  height: 8,
                  background: '#dc2626',
                  borderRadius: 1,
                  opacity: 0.6
                }} />
              </Box>
              
              {/* Floating Data Icons */}
              <Box sx={{
                position: 'absolute',
                top: 20,
                left: 20,
                width: 40,
                height: 40,
                background: 'rgba(239, 68, 68, 0.1)',
                borderRadius: 2,
                display: 'flex',
                alignItems: 'center',
                justifyContent: 'center',
                transform: 'rotate(-15deg)'
              }}>
                <DataUsageIcon sx={{ color: '#ef4444', fontSize: 20 }} />
              </Box>
              
              <Box sx={{
                position: 'absolute',
                bottom: 40,
                right: 30,
                width: 35,
                height: 35,
                background: 'rgba(220, 38, 38, 0.1)',
                borderRadius: 2,
                display: 'flex',
                alignItems: 'center',
                justifyContent: 'center',
                transform: 'rotate(20deg)'
              }}>
                <CloudUploadIcon sx={{ color: '#dc2626', fontSize: 18 }} />
              </Box>
            </Box>
          </Grid>
        </Grid>
        </Box>
      </Box>

          {/* Modern Integrated Switch with Sub-options */}
          <Box sx={{ mb: 4, display: 'flex', justifyContent: 'center' }}>
            <Paper 
              sx={{ 
                display: 'flex', 
                borderRadius: 3, 
                overflow: 'hidden',
                boxShadow: '0 4px 12px rgba(0, 0, 0, 0.1)',
                border: '1px solid #e5e7eb',
                position: 'relative',
                background: '#ffffff'
              }}
            >
              {/* Sliding Background Indicator */}
              <Box
                sx={{
                  position: 'absolute',
                  top: 0,
                  left: 0,
                  height: '100%',
                  width: '33.333%',
                  background: 'linear-gradient(135deg, #ef4444 0%, #dc2626 100%)',
                  borderRadius: 3,
                  transition: 'all 0.3s cubic-bezier(0.4, 0, 0.2, 1)',
                  transform: activeMainTab === 0 && activeSubTab === 0 
                    ? 'translateX(0%)' 
                    : activeMainTab === 0 && activeSubTab === 1 
                    ? 'translateX(100%)' 
                    : 'translateX(200%)',
                  zIndex: 0,
                  boxShadow: '0 2px 8px rgba(239, 68, 68, 0.3)'
                }}
              />

              {/* Enrich Contacts */}
              <Box
                sx={{
                  display: 'flex',
                  alignItems: 'center',
                  justifyContent: 'center',
                  gap: 1,
                  px: 3,
                  py: 2,
                  cursor: 'pointer',
                  background: 'transparent',
                  color: activeMainTab === 0 && activeSubTab === 0 ? 'white' : '#6b7280',
                  transition: 'all 0.3s cubic-bezier(0.4, 0, 0.2, 1)',
                  position: 'relative',
                  zIndex: 1,
                  flex: 1,
                  '&:hover': {
                    color: activeMainTab === 0 && activeSubTab === 0 ? 'white' : '#374151',
                    transform: 'translateY(-1px)'
                  }
                }}
                onClick={() => { setActiveMainTab(0); setActiveSubTab(0); }}
              >
                <PersonIcon sx={{ fontSize: 20 }} />
                <Typography 
                  variant="body2" 
                  sx={{ 
                    fontWeight: 600,
                    fontSize: '0.9rem',
                    fontFamily: '"Inter", "SF Pro Display", -apple-system, BlinkMacSystemFont, "Segoe UI", Roboto, sans-serif',
                    letterSpacing: '-0.01em',
                    whiteSpace: 'nowrap',
                    textAlign: 'center'
                  }}
                >
                  Enrich Contacts
                </Typography>
              </Box>

              {/* Enrich Organizations */}
              <Box
                sx={{
                  display: 'flex',
                  alignItems: 'center',
                  justifyContent: 'center',
                  gap: 1,
                  px: 3,
                  py: 2,
                  cursor: 'pointer',
                  background: 'transparent',
                  color: activeMainTab === 0 && activeSubTab === 1 ? 'white' : '#6b7280',
                  transition: 'all 0.3s cubic-bezier(0.4, 0, 0.2, 1)',
                  position: 'relative',
                  zIndex: 1,
                  flex: 1,
                  '&:hover': {
                    color: activeMainTab === 0 && activeSubTab === 1 ? 'white' : '#374151',
                    transform: 'translateY(-1px)'
                  }
                }}
                onClick={() => { setActiveMainTab(0); setActiveSubTab(1); }}
              >
                <BusinessIcon sx={{ fontSize: 20 }} />
                <Typography 
                  variant="body2" 
                  sx={{ 
                    fontWeight: 600,
                    fontSize: '0.9rem',
                    fontFamily: '"Inter", "SF Pro Display", -apple-system, BlinkMacSystemFont, "Segoe UI", Roboto, sans-serif',
                    letterSpacing: '-0.01em',
                    whiteSpace: 'nowrap',
                    textAlign: 'center'
                  }}
                >
                  Enrich Organizations
                </Typography>
              </Box>

              {/* Find Contacts - Main Option */}
              <Box
                sx={{
                  display: 'flex',
                  alignItems: 'center',
                  justifyContent: 'center',
                  gap: 1,
                  px: 3,
                  py: 2,
                  cursor: 'pointer',
                  background: 'transparent',
                  color: activeMainTab === 1 && activeSubTab === 0 ? 'white' : '#6b7280',
                  transition: 'all 0.3s cubic-bezier(0.4, 0, 0.2, 1)',
                  position: 'relative',
                  zIndex: 1,
                  flex: 1,
                  '&:hover': {
                    color: activeMainTab === 1 && activeSubTab === 0 ? 'white' : '#374151',
                    transform: 'translateY(-1px)'
                  }
                }}
                onClick={() => { setActiveMainTab(1); setActiveSubTab(0); }}
              >
                <SearchIcon sx={{ fontSize: 20 }} />
                <Typography 
                  variant="body2" 
                  sx={{ 
                    fontWeight: 600,
                    fontSize: '0.9rem',
                    fontFamily: '"Inter", "SF Pro Display", -apple-system, BlinkMacSystemFont, "Segoe UI", Roboto, sans-serif',
                    letterSpacing: '-0.01em',
                    whiteSpace: 'nowrap',
                    textAlign: 'center'
                  }}
                >
                  Find Contacts
                </Typography>
              </Box>
            </Paper>
          </Box>

          {/* Contact Type Filter - Only show when Find Contacts is active */}
          {activeMainTab === 1 && activeSubTab === 0 && (
            <Box sx={{ mb: 4, display: 'flex', justifyContent: 'center' }}>
              <Paper 
                sx={{ 
                  display: 'flex', 
                  borderRadius: 2, 
                  overflow: 'hidden',
                  boxShadow: '0 2px 8px rgba(0, 0, 0, 0.08)',
                  border: '1px solid #e5e7eb',
                  bgcolor: '#f8fafc',
                  position: 'relative'
                }}
              >
                {/* Sub-filter Sliding Indicator */}
                <Box
                  sx={{
                    position: 'absolute',
                    top: 0,
                    left: 0,
                    height: '100%',
                    width: '33.333%',
                    background: 'linear-gradient(135deg, #ef4444 0%, #dc2626 100%)',
                    borderRadius: 2,
                    transition: 'all 0.3s cubic-bezier(0.4, 0, 0.2, 1)',
                    transform: contactSearchType === 'people' 
                      ? 'translateX(0%)' 
                      : contactSearchType === 'brokers' 
                      ? 'translateX(100%)' 
                      : 'translateX(200%)',
                    zIndex: 0,
                    boxShadow: '0 1px 4px rgba(239, 68, 68, 0.3)'
                  }}
                />
                <Box
                  sx={{
                    display: 'flex',
                    alignItems: 'center',
                    justifyContent: 'center',
                    gap: 1,
                    px: 2,
                    py: 1.5,
                    cursor: 'pointer',
                    background: 'transparent',
                    color: contactSearchType === 'people' ? 'white' : '#6b7280',
                    transition: 'all 0.3s cubic-bezier(0.4, 0, 0.2, 1)',
                    position: 'relative',
                    zIndex: 1,
                    flex: 1,
                    '&:hover': {
                      color: contactSearchType === 'people' ? 'white' : '#374151',
                      transform: 'translateY(-1px)'
                    }
                  }}
                  onClick={() => setContactSearchType('people')}
                >
                  <PersonIcon sx={{ fontSize: 16 }} />
                  <Typography 
                    variant="caption" 
                    sx={{ 
                      fontWeight: 600,
                      fontSize: '0.8rem',
                      fontFamily: '"Inter", "SF Pro Display", -apple-system, BlinkMacSystemFont, "Segoe UI", Roboto, sans-serif',
                      letterSpacing: '-0.01em'
                    }}
                  >
                    People
                  </Typography>
                </Box>

                <Box
                  sx={{
                    display: 'flex',
                    alignItems: 'center',
                    justifyContent: 'center',
                    gap: 1,
                    px: 2,
                    py: 1.5,
                    cursor: 'pointer',
                    background: 'transparent',
                    color: contactSearchType === 'brokers' ? 'white' : '#6b7280',
                    transition: 'all 0.3s cubic-bezier(0.4, 0, 0.2, 1)',
                    position: 'relative',
                    zIndex: 1,
                    flex: 1,
                    '&:hover': {
                      color: contactSearchType === 'brokers' ? 'white' : '#374151',
                      transform: 'translateY(-1px)'
                    }
                  }}
                  onClick={() => setContactSearchType('brokers')}
                >
                  <BusinessIcon sx={{ fontSize: 16 }} />
                  <Typography 
                    variant="caption" 
                    sx={{ 
                      fontWeight: 600,
                      fontSize: '0.8rem',
                      fontFamily: '"Inter", "SF Pro Display", -apple-system, BlinkMacSystemFont, "Segoe UI", Roboto, sans-serif',
                      letterSpacing: '-0.01em'
                    }}
                  >
                    Brokers
                  </Typography>
                </Box>

                <Box
                  sx={{
                    display: 'flex',
                    alignItems: 'center',
                    justifyContent: 'center',
                    gap: 1,
                    px: 2,
                    py: 1.5,
                    cursor: 'pointer',
                    background: 'transparent',
                    color: contactSearchType === 'investors' ? 'white' : '#6b7280',
                    transition: 'all 0.3s cubic-bezier(0.4, 0, 0.2, 1)',
                    position: 'relative',
                    zIndex: 1,
                    flex: 1,
                    '&:hover': {
                      color: contactSearchType === 'investors' ? 'white' : '#374151',
                      transform: 'translateY(-1px)'
                    }
                  }}
                  onClick={() => setContactSearchType('investors')}
                >
                  <AccountBalanceIcon sx={{ fontSize: 16 }} />
                  <Typography 
                    variant="caption" 
                    sx={{ 
                      fontWeight: 600,
                      fontSize: '0.8rem',
                      fontFamily: '"Inter", "SF Pro Display", -apple-system, BlinkMacSystemFont, "Segoe UI", Roboto, sans-serif',
                      letterSpacing: '-0.01em'
                    }}
                  >
                    Investors
                  </Typography>
                </Box>
              </Paper>
            </Box>
          )}

      {/* Success/Error Alerts */}
      <Snackbar
        open={showSuccess}
        autoHideDuration={6000}
        onClose={() => setShowSuccess(false)}
      >
        <Alert severity="success" onClose={() => setShowSuccess(false)}>
          {message}
        </Alert>
      </Snackbar>

      <Snackbar
        open={showError}
        autoHideDuration={6000}
        onClose={() => setShowError(false)}
      >
        <Alert severity="error" onClose={() => setShowError(false)}>
          {message}
        </Alert>
      </Snackbar>


      {/* Organization Enrichment Tab */}
      {activeMainTab === 0 && activeSubTab === 1 && (
        <Grid container spacing={3}>
          {/* Upload Section */}
          <Grid item xs={12} md={6}>
            <Paper sx={{ p: 4 }}>
              <Typography variant="h6" sx={{ fontWeight: 600, mb: 3, fontFamily: '"Inter", "SF Pro Display", -apple-system, BlinkMacSystemFont, "Segoe UI", Roboto, sans-serif' }}>
                Organization Enrichment
              </Typography>

              {/* File Upload Area */}
              <Box
                sx={{
                  border: '2px dashed',
                  borderColor: isDragOver ? 'primary.main' : 'grey.300',
                  borderRadius: 2,
                  p: 4,
                  textAlign: 'center',
                  bgcolor: isDragOver ? 'action.hover' : 'background.paper',
                  cursor: 'pointer',
                  transition: 'all 0.2s ease-in-out',
                  '&:hover': {
                    borderColor: 'primary.main',
                    bgcolor: 'action.hover',
                  },
                }}
                onDragOver={handleDragOver}
                onDragLeave={handleDragLeave}
                onDrop={handleDrop}
                onClick={() => orgFileInputRef.current?.click()}
              >
                <CloudUploadIcon sx={{ fontSize: 48, color: 'primary.main', mb: 2 }} />
                <Typography variant="h6" sx={{ mb: 1, fontFamily: '"Inter", "SF Pro Display", -apple-system, BlinkMacSystemFont, "Segoe UI", Roboto, sans-serif' }}>
                  {orgSelectedFile ? orgSelectedFile.name : 'Drop your Excel file here or click to browse'}
                </Typography>
                <Typography variant="body2" color="text.secondary" sx={{ fontFamily: '"Inter", "SF Pro Display", -apple-system, BlinkMacSystemFont, "Segoe UI", Roboto, sans-serif' }}>
                  Supports .xlsx, .xls, and .csv files
                </Typography>
                <input
                  ref={orgFileInputRef}
                  type="file"
                  accept=".xlsx,.xls,.csv"
                  onChange={handleOrgFileSelect}
                  style={{ display: 'none' }}
                />
              </Box>

              {/* File Info */}
              {orgSelectedFile && (
                <Box sx={{ mt: 2, p: 2, bgcolor: 'success.light', borderRadius: 1 }}>
                  <Box sx={{ display: 'flex', alignItems: 'center', gap: 1 }}>
                    <CheckCircleIcon sx={{ color: '#ef4444' }} />
                    <Typography variant="body2" sx={{ 
                      fontWeight: 500,
                      fontFamily: '"Inter", "SF Pro Display", -apple-system, BlinkMacSystemFont, "Segoe UI", Roboto, sans-serif',
                      letterSpacing: '-0.01em'
                    }}>
                      File selected: {orgSelectedFile.name}
                    </Typography>
                  </Box>
                  <Typography variant="caption" color="text.secondary" sx={{
                    fontFamily: '"Inter", "SF Pro Display", -apple-system, BlinkMacSystemFont, "Segoe UI", Roboto, sans-serif',
                    letterSpacing: '-0.01em'
                  }}>
                    Size: {(orgSelectedFile.size / 1024 / 1024).toFixed(2)} MB
                  </Typography>
                </Box>
              )}

              {/* Upload Button */}
              <Button
                variant="contained"
                onClick={handleOrgFileUpload}
                disabled={!orgSelectedFile || isOrgProcessing}
                startIcon={isOrgProcessing ? <CircularProgress size={20} /> : <CloudUploadIcon />}
                sx={{ mt: 3, width: '100%' }}
              >
                {isOrgProcessing ? 'Processing...' : 'Enrich Organizations'}
              </Button>

              {/* Progress Bar */}
              {isOrgProcessing && (
                <Box sx={{ mt: 2 }}>
                  <LinearProgress />
                  <Typography variant="caption" color="text.secondary" sx={{ 
                    mt: 1, 
                    display: 'block',
                    fontFamily: '"Inter", "SF Pro Display", -apple-system, BlinkMacSystemFont, "Segoe UI", Roboto, sans-serif',
                    letterSpacing: '-0.01em'
                  }}>
                    Enriching organization data... This may take a few minutes.
                  </Typography>
                </Box>
              )}
            </Paper>
          </Grid>

          {/* Results Section */}
          <Grid item xs={12} md={6}>
            <Paper sx={{ p: 4 }}>
              <Box sx={{ display: 'flex', justifyContent: 'space-between', alignItems: 'center', mb: 3 }}>
                <Typography variant="h6" sx={{ fontWeight: 600, fontFamily: '"Inter", "SF Pro Display", -apple-system, BlinkMacSystemFont, "Segoe UI", Roboto, sans-serif' }}>
                  Enrichment Results
                </Typography>
                {orgResults && (
                  <Button
                    variant="outlined"
                    startIcon={<DownloadIcon />}
                    onClick={handleOrgDownloadResults}
                    size="small"
                  >
                    Download CSV
                  </Button>
                )}
              </Box>

              {showOrgResults && orgResults ? (
                <Box>
                  {/* Summary Stats */}
                  <Grid container spacing={2} sx={{ mb: 3 }}>
                    <Grid item xs={6}>
                      <Card sx={{ textAlign: 'center', bgcolor: 'primary.light' }}>
                        <CardContent sx={{ py: 2 }}>
                          <Typography variant="h4" sx={{ fontWeight: 600, color: 'primary.main', fontFamily: '"Inter", "SF Pro Display", -apple-system, BlinkMacSystemFont, "Segoe UI", Roboto, sans-serif' }}>
                            {orgResults.summary.total}
                          </Typography>
                          <Typography variant="body2" color="text.secondary" sx={{ fontFamily: '"Inter", "SF Pro Display", -apple-system, BlinkMacSystemFont, "Segoe UI", Roboto, sans-serif' }}>
                            Total Organizations
                          </Typography>
                        </CardContent>
                      </Card>
                    </Grid>
                    <Grid item xs={6}>
                      <Card sx={{ textAlign: 'center', bgcolor: 'success.light' }}>
                        <CardContent sx={{ py: 2 }}>
                          <Typography variant="h4" sx={{ fontWeight: 600, color: 'success.main', fontFamily: '"Inter", "SF Pro Display", -apple-system, BlinkMacSystemFont, "Segoe UI", Roboto, sans-serif' }}>
                            {orgResults.summary.successRate}%
                          </Typography>
                          <Typography variant="body2" color="text.secondary" sx={{ fontFamily: '"Inter", "SF Pro Display", -apple-system, BlinkMacSystemFont, "Segoe UI", Roboto, sans-serif' }}>
                            Success Rate
                          </Typography>
                        </CardContent>
                      </Card>
                    </Grid>
                  </Grid>

                  {/* Results Table */}
                  <TableContainer sx={{ maxHeight: 400 }}>
                    <Table stickyHeader>
                      <TableHead>
                        <TableRow>
                          <TableCell>Company</TableCell>
                          <TableCell>Website</TableCell>
                          <TableCell>LinkedIn</TableCell>
                          <TableCell>Phone</TableCell>
                          <TableCell>Status</TableCell>
                        </TableRow>
                      </TableHead>
                      <TableBody>
                        {orgResults.results.slice(0, 10).map((org, index) => (
                          <TableRow key={index}>
                            <TableCell>
                              <Box>
                                <Typography variant="body2" sx={{
                                  fontWeight: 500,
                                  fontFamily: '"Inter", "SF Pro Display", -apple-system, BlinkMacSystemFont, "Segoe UI", Roboto, sans-serif',
                                  letterSpacing: '-0.01em'
                                }}>
                                  {org.enriched?.name || org.original.company}
                                </Typography>
                                <Typography variant="caption" color="text.secondary" sx={{
                                  fontFamily: '"Inter", "SF Pro Display", -apple-system, BlinkMacSystemFont, "Segoe UI", Roboto, sans-serif',
                                  letterSpacing: '-0.01em'
                                }}>
                                  {org.original.company}
                                </Typography>
                              </Box>
                            </TableCell>
                            <TableCell>
                              {org.enriched?.website ? (
                                <Box sx={{ display: 'flex', alignItems: 'center', gap: 0.5 }}>
                                  <BusinessIcon sx={{ fontSize: 16, color: 'primary.main' }} />
                                  <Typography variant="body2" sx={{ 
                                    maxWidth: 150, 
                                    overflow: 'hidden', 
                                    textOverflow: 'ellipsis',
                                    fontFamily: '"Inter", "SF Pro Display", -apple-system, BlinkMacSystemFont, "Segoe UI", Roboto, sans-serif',
                                    letterSpacing: '-0.01em'
                                  }}>
                                    {org.enriched.website}
                                  </Typography>
                                </Box>
                              ) : (
                                <Typography variant="body2" color="text.secondary" sx={{
                                  fontFamily: '"Inter", "SF Pro Display", -apple-system, BlinkMacSystemFont, "Segoe UI", Roboto, sans-serif',
                                  letterSpacing: '-0.01em'
                                }}>
                                  No website
                                </Typography>
                              )}
                            </TableCell>
                            <TableCell>
                              {org.enriched?.linkedin ? (
                                <Box sx={{ display: 'flex', alignItems: 'center', gap: 0.5 }}>
                                  <LinkedInIcon sx={{ fontSize: 16, color: 'primary.main' }} />
                                  <Typography variant="body2" sx={{
                                    fontFamily: '"Inter", "SF Pro Display", -apple-system, BlinkMacSystemFont, "Segoe UI", Roboto, sans-serif',
                                    letterSpacing: '-0.01em'
                                  }}>LinkedIn</Typography>
                                </Box>
                              ) : (
                                <Typography variant="body2" color="text.secondary" sx={{
                                  fontFamily: '"Inter", "SF Pro Display", -apple-system, BlinkMacSystemFont, "Segoe UI", Roboto, sans-serif',
                                  letterSpacing: '-0.01em'
                                }}>
                                  No LinkedIn
                                </Typography>
                              )}
                            </TableCell>
                            <TableCell>
                              {org.enriched?.phone ? (
                                <Box sx={{ display: 'flex', alignItems: 'center', gap: 0.5 }}>
                                  <PhoneIcon sx={{ fontSize: 16, color: 'success.main' }} />
                                  <Typography variant="body2" sx={{
                                    fontFamily: '"Inter", "SF Pro Display", -apple-system, BlinkMacSystemFont, "Segoe UI", Roboto, sans-serif',
                                    letterSpacing: '-0.01em'
                                  }}>{org.enriched.phone}</Typography>
                                </Box>
                              ) : (
                                <Typography variant="body2" color="text.secondary" sx={{
                                  fontFamily: '"Inter", "SF Pro Display", -apple-system, BlinkMacSystemFont, "Segoe UI", Roboto, sans-serif',
                                  letterSpacing: '-0.01em'
                                }}>
                                  No phone
                                </Typography>
                              )}
                            </TableCell>
                            <TableCell>
                <Chip 
                                label={org.success ? 'Success' : 'Failed'}
                                color={org.success ? 'success' : 'error'}
                  size="small" 
                              />
                            </TableCell>
                          </TableRow>
                        ))}
                      </TableBody>
                    </Table>
                  </TableContainer>

                  {orgResults.results.length > 10 && (
                    <Typography variant="caption" color="text.secondary" sx={{ 
                      mt: 2, 
                      display: 'block',
                      fontFamily: '"Inter", "SF Pro Display", -apple-system, BlinkMacSystemFont, "Segoe UI", Roboto, sans-serif',
                      letterSpacing: '-0.01em'
                    }}>
                      Showing first 10 results. Download CSV for complete data.
                    </Typography>
                  )}
                </Box>
              ) : (
                <Box sx={{ textAlign: 'center', py: 4 }}>
                  <BusinessIcon sx={{ fontSize: 48, color: 'text.secondary', mb: 2 }} />
                  <Typography variant="body1" color="text.secondary" sx={{
                    fontFamily: '"Inter", "SF Pro Display", -apple-system, BlinkMacSystemFont, "Segoe UI", Roboto, sans-serif',
                    letterSpacing: '-0.01em'
                  }}>
                    Upload an Excel file to start enriching organization data
                  </Typography>
                </Box>
              )}
            </Paper>
          </Grid>
        </Grid>
      )}

      {/* Contact Enrichment Tab */}
      {activeMainTab === 0 && activeSubTab === 0 && (
        <Grid container spacing={3}>
          {/* Upload Section */}
          <Grid item xs={12} md={6}>
            <Paper sx={{ p: 4 }}>
              <Typography variant="h6" sx={{ fontWeight: 600, mb: 3, fontFamily: '"Inter", "SF Pro Display", -apple-system, BlinkMacSystemFont, "Segoe UI", Roboto, sans-serif' }}>
                Contact Enrichment
              </Typography>

              {/* File Upload Area */}
              <Box
                sx={{
                  border: '2px dashed',
                  borderColor: isDragOver ? 'primary.main' : 'grey.300',
                  borderRadius: 2,
                  p: 4,
                  textAlign: 'center',
                  bgcolor: isDragOver ? 'action.hover' : 'background.paper',
                  cursor: 'pointer',
                  transition: 'all 0.2s ease-in-out',
                  '&:hover': {
                    borderColor: 'primary.main',
                    bgcolor: 'action.hover',
                  },
                }}
                onDragOver={handleDragOver}
                onDragLeave={handleDragLeave}
                onDrop={handleDrop}
                onClick={() => contactFileInputRef.current?.click()}
              >
                <CloudUploadIcon sx={{ fontSize: 48, color: 'primary.main', mb: 2 }} />
                <Typography variant="h6" sx={{ mb: 1 }}>
                  {contactSelectedFile ? contactSelectedFile.name : 'Drop your Excel file here or click to browse'}
                </Typography>
                <Typography variant="body2" color="text.secondary">
                  Supports .xlsx, .xls, and .csv files
                </Typography>
                <input
                  ref={contactFileInputRef}
                  type="file"
                  accept=".xlsx,.xls,.csv"
                  onChange={handleContactFileSelect}
                  style={{ display: 'none' }}
                />
              </Box>

              {/* File Info */}
              {contactSelectedFile && (
                <Box sx={{ mt: 2, p: 2, bgcolor: 'success.light', borderRadius: 1 }}>
                  <Box sx={{ display: 'flex', alignItems: 'center', gap: 1 }}>
                    <CheckCircleIcon sx={{ color: '#ef4444' }} />
                    <Typography variant="body2" sx={{ fontWeight: 500 }}>
                      File selected: {contactSelectedFile.name}
                    </Typography>
                  </Box>
                  <Typography variant="caption" color="text.secondary">
                    Size: {(contactSelectedFile.size / 1024 / 1024).toFixed(2)} MB
                  </Typography>
                </Box>
              )}

              {/* Upload Button */}
              <Button
                variant="contained"
                onClick={handleContactFileUpload}
                disabled={!contactSelectedFile || isContactProcessing}
                startIcon={isContactProcessing ? <CircularProgress size={20} /> : <CloudUploadIcon />}
                sx={{ mt: 3, width: '100%' }}
              >
                {isContactProcessing ? 'Processing...' : 'Enrich Contacts'}
              </Button>

              {/* Progress Bar */}
              {isContactProcessing && (
                <Box sx={{ mt: 2 }}>
                  <LinearProgress />
                  <Typography variant="caption" color="text.secondary" sx={{ mt: 1, display: 'block' }}>
                    Enriching contact data... This may take a few minutes.
                  </Typography>
                </Box>
              )}
            </Paper>
          </Grid>

          {/* Results Section */}
          <Grid item xs={12} md={6}>
            <Paper sx={{ p: 4 }}>
              <Box sx={{ display: 'flex', justifyContent: 'space-between', alignItems: 'center', mb: 3 }}>
                <Typography variant="h6" sx={{ fontWeight: 600, fontFamily: '"Inter", "SF Pro Display", -apple-system, BlinkMacSystemFont, "Segoe UI", Roboto, sans-serif' }}>
                  Enrichment Results
                </Typography>
                {contactResults && (
                  <Button
                  variant="outlined"
                    startIcon={<DownloadIcon />}
                    onClick={handleContactDownloadResults}
                    size="small"
                  >
                    Download CSV
                  </Button>
                )}
              </Box>

              {showContactResults && contactResults ? (
                <Box>
                  {/* Summary Stats */}
                  <Grid container spacing={2} sx={{ mb: 3 }}>
                    <Grid item xs={6}>
                      <Card sx={{ textAlign: 'center', bgcolor: 'primary.light' }}>
                        <CardContent sx={{ py: 2 }}>
                          <Typography variant="h4" sx={{ fontWeight: 600, color: 'primary.main' }}>
                            {contactResults.summary.total}
                          </Typography>
                          <Typography variant="body2" color="text.secondary">
                            Total Contacts
                          </Typography>
                        </CardContent>
                      </Card>
                    </Grid>
                    <Grid item xs={6}>
                      <Card sx={{ textAlign: 'center', bgcolor: 'success.light' }}>
                        <CardContent sx={{ py: 2 }}>
                          <Typography variant="h4" sx={{ fontWeight: 600, color: 'success.main' }}>
                            {contactResults.summary.successRate}%
                          </Typography>
                          <Typography variant="body2" color="text.secondary">
                            Success Rate
                          </Typography>
                        </CardContent>
                      </Card>
                    </Grid>
                  </Grid>

                  {/* Results Table */}
                  <TableContainer sx={{ maxHeight: 400 }}>
                    <Table stickyHeader>
                      <TableHead>
                        <TableRow>
                          <TableCell>Contact</TableCell>
                          <TableCell>Email</TableCell>
                          <TableCell>Phone</TableCell>
                          <TableCell>LinkedIn</TableCell>
                          <TableCell>Status</TableCell>
                        </TableRow>
                      </TableHead>
                      <TableBody>
                        {contactResults.results.slice(0, 10).map((contact, index) => (
                          <TableRow key={index}>
                            <TableCell>
                              <Box>
                                <Typography variant="body2" fontWeight={500}>
                                  {contact.enriched?.name || `${contact.original.firstName} ${contact.original.lastName}`}
                                </Typography>
                                <Typography variant="caption" color="text.secondary">
                                  {contact.original.company}
                                </Typography>
                              </Box>
                            </TableCell>
                            <TableCell>
                              {contact.enriched?.email ? (
                                <Box sx={{ display: 'flex', alignItems: 'center', gap: 0.5 }}>
                                  <EmailIcon sx={{ fontSize: 16, color: 'success.main' }} />
                                  <Typography variant="body2">{contact.enriched.email}</Typography>
                                </Box>
                              ) : (
                                <Typography variant="body2" color="text.secondary">
                                  No email
                                </Typography>
                              )}
                            </TableCell>
                            <TableCell>
                              {contact.enriched?.phone ? (
                                <Box sx={{ display: 'flex', alignItems: 'center', gap: 0.5 }}>
                                  <PhoneIcon sx={{ fontSize: 16, color: 'success.main' }} />
                                  <Typography variant="body2">{contact.enriched.phone}</Typography>
                                </Box>
                              ) : (
                                <Typography variant="body2" color="text.secondary" sx={{
                                  fontFamily: '"Inter", "SF Pro Display", -apple-system, BlinkMacSystemFont, "Segoe UI", Roboto, sans-serif',
                                  letterSpacing: '-0.01em'
                                }}>
                                  No phone
                                </Typography>
                              )}
                            </TableCell>
                            <TableCell>
                              {contact.enriched?.linkedin ? (
                                <Box sx={{ display: 'flex', alignItems: 'center', gap: 0.5 }}>
                                  <LinkedInIcon sx={{ fontSize: 16, color: 'primary.main' }} />
                                  <Typography variant="body2" sx={{
                                    fontFamily: '"Inter", "SF Pro Display", -apple-system, BlinkMacSystemFont, "Segoe UI", Roboto, sans-serif',
                                    letterSpacing: '-0.01em'
                                  }}>LinkedIn</Typography>
                                </Box>
                              ) : (
                                <Typography variant="body2" color="text.secondary" sx={{
                                  fontFamily: '"Inter", "SF Pro Display", -apple-system, BlinkMacSystemFont, "Segoe UI", Roboto, sans-serif',
                                  letterSpacing: '-0.01em'
                                }}>
                                  No LinkedIn
                                </Typography>
                              )}
                            </TableCell>
                            <TableCell>
                              <Chip
                                label={contact.success ? 'Success' : 'Failed'}
                                color={contact.success ? 'success' : 'error'}
                                size="small"
                              />
                            </TableCell>
                          </TableRow>
                        ))}
                      </TableBody>
                    </Table>
                  </TableContainer>

                  {contactResults.results.length > 10 && (
                    <Typography variant="caption" color="text.secondary" sx={{ 
                      mt: 2, 
                      display: 'block',
                      fontFamily: '"Inter", "SF Pro Display", -apple-system, BlinkMacSystemFont, "Segoe UI", Roboto, sans-serif',
                      letterSpacing: '-0.01em'
                    }}>
                      Showing first 10 results. Download CSV for complete data.
                    </Typography>
                  )}
              </Box>
              ) : (
                <Box sx={{ textAlign: 'center', py: 4 }}>
                  <PersonIcon sx={{ fontSize: 48, color: 'text.secondary', mb: 2 }} />
                  <Typography variant="body1" color="text.secondary">
                    Upload an Excel file to start enriching contact data
                  </Typography>
                </Box>
              )}
            </Paper>
          </Grid>
        </Grid>
      )}


          {/* Contact Search Tab */}
          {activeMainTab === 1 && activeSubTab === 0 && (
        <Grid container spacing={3}>
          {/* Search Criteria Form */}
          <Grid item xs={12} md={6}>
            <Paper sx={{ p: 4 }}>
              <Box sx={{ display: 'flex', justifyContent: 'space-between', alignItems: 'center', mb: 3 }}>
                <Typography variant="h6" sx={{ fontWeight: 600, fontFamily: '"Inter", "SF Pro Display", -apple-system, BlinkMacSystemFont, "Segoe UI", Roboto, sans-serif' }}>
                  Contact Search Criteria
                </Typography>
                <Chip
                  label="Auto-saved locally"
                  color="success"
                  size="small"
                  variant="outlined"
                />
              </Box>

              {/* Thesis Selector */}
              <Box sx={{ mb: 3 }}>
                <Typography variant="body2" color="text.secondary" sx={{ mb: 2, fontFamily: '"Inter", "SF Pro Display", -apple-system, BlinkMacSystemFont, "Segoe UI", Roboto, sans-serif' }}>
                  Load criteria from your saved Investment Theses
                </Typography>
                <Box sx={{ display: 'flex', gap: 2, mb: 2 }}>
                  <FormControl fullWidth>
                    <InputLabel>Select Thesis (Optional)</InputLabel>
                    <Select
                      value={selectedThesisId}
                      onChange={(e) => handleThesisSelect(e.target.value)}
                      label="Select Thesis (Optional)"
                    >
                      <MenuItem value="">
                        <em>None - Start Fresh</em>
                      </MenuItem>
                      {investmentTheses.map((thesis) => (
                        <MenuItem key={thesis.id} value={thesis.id}>
                          {thesis.name}
                        </MenuItem>
                      ))}
                    </Select>
                  </FormControl>
                </Box>

                <Button
                  variant="outlined"
                  startIcon={<SaveIcon />}
                  onClick={() => setSaveThesisDialogOpen(true)}
                  fullWidth
                  sx={{
                    borderColor: '#9333ea',
                    color: '#9333ea',
                    '&:hover': {
                      borderColor: '#7c3aed',
                      bgcolor: 'rgba(147, 51, 234, 0.04)'
                    }
                  }}
                >
                  Save as New Thesis
                </Button>
              </Box>

              <Divider sx={{ mb: 3 }} />

              {/* People at Companies Form */}
              {contactSearchType === 'people' && (
                <>
                </>
              )}

              {/* Brokers Form */}
              {contactSearchType === 'brokers' && (
                <>
                  <Typography variant="body2" color="text.secondary" sx={{ mb: 3, fontFamily: '"Inter", "SF Pro Display", -apple-system, BlinkMacSystemFont, "Segoe UI", Roboto, sans-serif' }}>
                    Find brokers who have connections and experience in your target industries.
                  </Typography>
                </>
              )}

              {/* Investors Form */}
              {contactSearchType === 'investors' && (
                <>
                  <Typography variant="body2" color="text.secondary" sx={{ mb: 3, fontFamily: '"Inter", "SF Pro Display", -apple-system, BlinkMacSystemFont, "Segoe UI", Roboto, sans-serif' }}>
                    Find investors who invest in your target industries and match your investment criteria.
                  </Typography>
                </>
              )}

              {/* People at Companies Form Fields */}
              {contactSearchType === 'people' && (
                <Grid container spacing={3}>
                <Grid item xs={12}>
                  <Box sx={{ display: 'flex', alignItems: 'center', gap: 1 }}>
                    <TextField
                      fullWidth
                      label="Job Titles"
                      placeholder="e.g., CEO, Founder, VP Sales, CTO"
                      value={thesisCriteria.jobTitles}
                      onChange={(e) => handleThesisCriteriaChange('jobTitles', e.target.value)}
                      helperText="Comma-separated list of job titles to search for"
                    />
                    <Tooltip title="Apollo's person_titles parameter. Most important search field! Enter specific titles like 'CEO', 'VP of Sales', 'Head of Marketing'. Comma-separated for multiple titles.">
                      <IconButton size="small">
                        <InfoIcon fontSize="small" />
                      </IconButton>
                    </Tooltip>
                  </Box>
                </Grid>

                <Grid item xs={12}>
                  <Box sx={{ display: 'flex', alignItems: 'center', gap: 1 }}>
                    <TextField
                      fullWidth
                      label="Additional Keywords"
                      placeholder="e.g., Healthcare, SaaS, B2B, Enterprise"
                      value={thesisCriteria.keywords}
                      onChange={(e) => handleThesisCriteriaChange('keywords', e.target.value)}
                      helperText="Industry, business model, or other keywords. Auto-fills from thesis."
                    />
                    <Tooltip title="Apollo's q_keywords parameter. Searches company descriptions, industries, and profiles. Use for industry (Healthcare, Fintech), business model (SaaS, B2B), or any other keywords.">
                      <IconButton size="small">
                        <InfoIcon fontSize="small" />
                      </IconButton>
                    </Tooltip>
                  </Box>
                </Grid>

                <Grid item xs={12}>
                  <Box sx={{ display: 'flex', alignItems: 'center', gap: 1 }}>
                    <TextField
                      fullWidth
                      label="Location (Optional)"
                      placeholder="e.g., California, New York, Texas"
                      value={thesisCriteria.location}
                      onChange={(e) => handleThesisCriteriaChange('location', e.target.value)}
                    />
                    <Tooltip title="Geographic location where the company is headquartered or has offices. Can indicate: market focus, talent access, regulatory environment, and cost structure.">
                      <IconButton size="small">
                        <InfoIcon fontSize="small" />
                      </IconButton>
                    </Tooltip>
                  </Box>
                </Grid>

                {/* Advanced Filters Section */}
                <Grid item xs={12}>
                  <Divider sx={{ my: 2 }} />
                  <Box
                    sx={{
                      display: 'flex',
                      alignItems: 'center',
                      justifyContent: 'space-between',
                      cursor: 'pointer',
                      p: 1,
                      borderRadius: 1,
                      '&:hover': { bgcolor: 'rgba(0,0,0,0.02)' }
                    }}
                    onClick={() => setShowAdvancedFilters(!showAdvancedFilters)}
                  >
                    <Box>
                      <Typography variant="subtitle2" sx={{ fontWeight: 600, fontFamily: '"Inter", "SF Pro Display", -apple-system, BlinkMacSystemFont, "Segoe UI", Roboto, sans-serif' }}>
                        Advanced Filters (Optional)
                      </Typography>
                      <Typography variant="caption" color="warning.main" sx={{ fontFamily: '"Inter", "SF Pro Display", -apple-system, BlinkMacSystemFont, "Segoe UI", Roboto, sans-serif' }}>
                        ⚠️ Warning: These filters may significantly reduce search results
                      </Typography>
                    </Box>
                    <ExpandMoreIcon
                      sx={{
                        transform: showAdvancedFilters ? 'rotate(180deg)' : 'rotate(0deg)',
                        transition: 'transform 0.3s'
                      }}
                    />
                  </Box>
                  <Divider sx={{ my: 2 }} />
                </Grid>

                {/* Advanced Filters Content */}
                {showAdvancedFilters && (
                  <>
                    <Grid item xs={12}>
                      <Alert severity="warning" sx={{ mb: 2 }}>
                        <Typography variant="body2" sx={{ fontFamily: '"Inter", "SF Pro Display", -apple-system, BlinkMacSystemFont, "Segoe UI", Roboto, sans-serif' }}>
                          <strong>Note:</strong> These filters exclude companies that don't match, which can dramatically reduce your contact pool. Use sparingly for best results.
                        </Typography>
                      </Alert>
                    </Grid>

                    <Grid item xs={12}>
                      <Box sx={{ display: 'flex', alignItems: 'center', gap: 1 }}>
                        <FormControl fullWidth>
                          <InputLabel>Company Size (Employees) - Optional</InputLabel>
                          <Select
                            value={thesisCriteria.companySizeRange}
                            onChange={(e) => handleThesisCriteriaChange('companySizeRange', e.target.value)}
                            label="Company Size (Employees) - Optional"
                          >
                            <MenuItem value="">Any Size (Recommended)</MenuItem>
                            <MenuItem value="1,10">1-10 employees (Seed/Startup)</MenuItem>
                            <MenuItem value="11,50">11-50 employees (Early Stage)</MenuItem>
                            <MenuItem value="51,200">51-200 employees (Growth Stage)</MenuItem>
                            <MenuItem value="201,500">201-500 employees (Mid-Market)</MenuItem>
                            <MenuItem value="501,1000">501-1,000 employees (Large)</MenuItem>
                            <MenuItem value="1001,5000">1,001-5,000 employees (Enterprise)</MenuItem>
                            <MenuItem value="5001,10000">5,001-10,000 employees (Large Enterprise)</MenuItem>
                            <MenuItem value="10001,max">10,000+ employees (Fortune 500)</MenuItem>
                          </Select>
                        </FormControl>
                        <Tooltip title="Filters companies by employee count. WARNING: Excludes all companies outside this range.">
                          <IconButton size="small">
                            <InfoIcon fontSize="small" />
                          </IconButton>
                        </Tooltip>
                      </Box>
                    </Grid>

                    <Grid item xs={12}>
                      <Box sx={{ display: 'flex', alignItems: 'center', gap: 1 }}>
                        <FormControl fullWidth>
                          <InputLabel>Funding/Growth Stage - Optional</InputLabel>
                          <Select
                            value={thesisCriteria.fundingStage}
                            onChange={(e) => handleThesisCriteriaChange('fundingStage', e.target.value)}
                            label="Funding/Growth Stage - Optional"
                          >
                            <MenuItem value="">Any Stage (Recommended)</MenuItem>
                            <MenuItem value="seed">Seed Stage</MenuItem>
                            <MenuItem value="series-a">Series A</MenuItem>
                            <MenuItem value="series-b">Series B</MenuItem>
                            <MenuItem value="series-c">Series C+</MenuItem>
                            <MenuItem value="growth">Growth Stage</MenuItem>
                            <MenuItem value="private-equity">Private Equity Backed</MenuItem>
                            <MenuItem value="public">Public Company</MenuItem>
                            <MenuItem value="bootstrapped">Bootstrapped/Profitable</MenuItem>
                          </Select>
                        </FormControl>
                        <Tooltip title="WARNING: Data coverage is very limited for private companies. Most startups don't have public funding data.">
                          <IconButton size="small">
                            <InfoIcon fontSize="small" />
                          </IconButton>
                        </Tooltip>
                      </Box>
                    </Grid>

                    <Grid item xs={12}>
                      <Box sx={{ display: 'flex', alignItems: 'center', gap: 1 }}>
                        <TextField
                          fullWidth
                          label="Technologies Used - Optional"
                          placeholder="e.g., Salesforce, AWS, HubSpot, Stripe"
                          value={thesisCriteria.technologies}
                          onChange={(e) => handleThesisCriteriaChange('technologies', e.target.value)}
                        />
                        <Tooltip title="WARNING: Limited data coverage. Not all companies are tracked for tech stack.">
                          <IconButton size="small">
                            <InfoIcon fontSize="small" />
                          </IconButton>
                        </Tooltip>
                      </Box>
                    </Grid>
                  </>
                )}

                <Grid item xs={12}>
                  <TextField
                    fullWidth
                    label="Number of Contacts to Find"
                    type="text"
                    value={contactsToFind}
                    onChange={(e) => {
                      const value = e.target.value;
                      // Allow empty string or valid numbers
                      if (value === '' || /^\d+$/.test(value)) {
                        setContactsToFind(value);
                      }
                    }}
                    onBlur={(e) => {
                      // Set to 10 if empty or invalid on blur
                      const num = parseInt(e.target.value);
                      if (isNaN(num) || num < 1) {
                        setContactsToFind('10');
                      } else {
                        setContactsToFind(num.toString());
                      }
                    }}
                    helperText="How many contacts should Apollo search for? (1-50)"
                  />
                </Grid>
                </Grid>
              )}

              {/* Brokers Form Fields */}
              {contactSearchType === 'brokers' && (
                <Grid container spacing={3}>
                  <Grid item xs={12} md={6}>
                    <FormControl fullWidth>
                      <InputLabel>Industry Focus</InputLabel>
                      <Select
                        value={brokerSearchCriteria.industries}
                        onChange={(e) => setBrokerSearchCriteria({...brokerSearchCriteria, industries: e.target.value})}
                        label="Industry Focus"
                      >
                        <MenuItem value="">Any Industry</MenuItem>
                        <MenuItem value="healthcare">Healthcare</MenuItem>
                        <MenuItem value="technology">Technology</MenuItem>
                        <MenuItem value="financial services">Financial Services</MenuItem>
                        <MenuItem value="manufacturing">Manufacturing</MenuItem>
                        <MenuItem value="retail">Retail</MenuItem>
                        <MenuItem value="energy">Energy</MenuItem>
                        <MenuItem value="real estate">Real Estate</MenuItem>
                        <MenuItem value="media">Media & Entertainment</MenuItem>
                        <MenuItem value="education">Education</MenuItem>
                        <MenuItem value="transportation">Transportation</MenuItem>
                      </Select>
                    </FormControl>
                  </Grid>
                  <Grid item xs={12} md={6}>
                    <FormControl fullWidth>
                      <InputLabel>Deal Size Range</InputLabel>
                      <Select
                        value={brokerSearchCriteria.dealSize}
                        onChange={(e) => setBrokerSearchCriteria({...brokerSearchCriteria, dealSize: e.target.value})}
                        label="Deal Size Range"
                      >
                        <MenuItem value="">Any Deal Size</MenuItem>
                        <MenuItem value="1M-10M">$1M - $10M</MenuItem>
                        <MenuItem value="10M-50M">$10M - $50M</MenuItem>
                        <MenuItem value="50M-100M">$50M - $100M</MenuItem>
                        <MenuItem value="100M-500M">$100M - $500M</MenuItem>
                        <MenuItem value="500M+">$500M+</MenuItem>
                      </Select>
                    </FormControl>
                  </Grid>
                  <Grid item xs={12} md={6}>
                    <FormControl fullWidth>
                      <InputLabel>Location</InputLabel>
                      <Select
                        value={brokerSearchCriteria.location}
                        onChange={(e) => setBrokerSearchCriteria({...brokerSearchCriteria, location: e.target.value})}
                        label="Location"
                      >
                        <MenuItem value="">Any Location</MenuItem>
                        <MenuItem value="New York">New York</MenuItem>
                        <MenuItem value="California">California</MenuItem>
                        <MenuItem value="Texas">Texas</MenuItem>
                        <MenuItem value="Florida">Florida</MenuItem>
                        <MenuItem value="Illinois">Illinois</MenuItem>
                        <MenuItem value="Massachusetts">Massachusetts</MenuItem>
                        <MenuItem value="Pennsylvania">Pennsylvania</MenuItem>
                        <MenuItem value="Georgia">Georgia</MenuItem>
                        <MenuItem value="North Carolina">North Carolina</MenuItem>
                        <MenuItem value="Virginia">Virginia</MenuItem>
                      </Select>
                    </FormControl>
                  </Grid>
                  <Grid item xs={12} md={6}>
                    <FormControl fullWidth>
                      <InputLabel>Experience Level</InputLabel>
                      <Select
                        value={brokerSearchCriteria.experience}
                        onChange={(e) => setBrokerSearchCriteria({...brokerSearchCriteria, experience: e.target.value})}
                        label="Experience Level"
                      >
                        <MenuItem value="">Any Experience</MenuItem>
                        <MenuItem value="junior">Junior (1-5 years)</MenuItem>
                        <MenuItem value="mid">Mid-level (5-10 years)</MenuItem>
                        <MenuItem value="senior">Senior (10-15 years)</MenuItem>
                        <MenuItem value="executive">Executive (15+ years)</MenuItem>
                      </Select>
                    </FormControl>
                  </Grid>
                  <Grid item xs={12}>
                    <TextField
                      fullWidth
                      label="Additional Keywords"
                      placeholder="e.g., M&A, investment banking, private equity, venture capital"
                      value={brokerSearchCriteria.keywords}
                      onChange={(e) => setBrokerSearchCriteria({...brokerSearchCriteria, keywords: e.target.value})}
                      helperText="Optional: Add specific terms like deal types, specializations, etc."
                    />
                  </Grid>
                  <Grid item xs={12}>
                    <TextField
                      fullWidth
                      label="Number of Brokers to Find"
                      type="text"
                      value={contactsToFind}
                      onChange={(e) => {
                        const value = e.target.value;
                        // Allow empty string or valid numbers
                        if (value === '' || /^\d+$/.test(value)) {
                          setContactsToFind(value);
                        }
                      }}
                      onBlur={(e) => {
                        // Set to 10 if empty or invalid on blur
                        const num = parseInt(e.target.value);
                        if (isNaN(num) || num < 1) {
                          setContactsToFind('10');
                        } else {
                          setContactsToFind(num.toString());
                        }
                      }}
                      helperText="How many brokers should Apollo search for? (1-50)"
                    />
                  </Grid>
                </Grid>
              )}

              {/* Investors Form Fields */}
              {contactSearchType === 'investors' && (
                <Grid container spacing={3}>
                  <Grid item xs={12} md={6}>
                    <FormControl fullWidth>
                      <InputLabel>Investment Focus</InputLabel>
                      <Select
                        value={investorSearchCriteria.industries}
                        onChange={(e) => setInvestorSearchCriteria({...investorSearchCriteria, industries: e.target.value})}
                        label="Investment Focus"
                      >
                        <MenuItem value="">Any Industry</MenuItem>
                        <MenuItem value="healthcare">Healthcare</MenuItem>
                        <MenuItem value="technology">Technology</MenuItem>
                        <MenuItem value="fintech">Fintech</MenuItem>
                        <MenuItem value="saas">SaaS</MenuItem>
                        <MenuItem value="ecommerce">E-commerce</MenuItem>
                        <MenuItem value="biotech">Biotech</MenuItem>
                        <MenuItem value="cleantech">Clean Tech</MenuItem>
                        <MenuItem value="edtech">EdTech</MenuItem>
                        <MenuItem value="proptech">PropTech</MenuItem>
                        <MenuItem value="cybersecurity">Cybersecurity</MenuItem>
                      </Select>
                    </FormControl>
                  </Grid>
                  <Grid item xs={12} md={6}>
                    <FormControl fullWidth>
                      <InputLabel>Investment Stage</InputLabel>
                      <Select
                        value={investorSearchCriteria.investmentStage}
                        onChange={(e) => setInvestorSearchCriteria({...investorSearchCriteria, investmentStage: e.target.value})}
                        label="Investment Stage"
                      >
                        <MenuItem value="">Any Stage</MenuItem>
                        <MenuItem value="seed">Seed</MenuItem>
                        <MenuItem value="series-a">Series A</MenuItem>
                        <MenuItem value="series-b">Series B</MenuItem>
                        <MenuItem value="series-c">Series C</MenuItem>
                        <MenuItem value="growth">Growth</MenuItem>
                        <MenuItem value="late-stage">Late Stage</MenuItem>
                        <MenuItem value="pre-ipo">Pre-IPO</MenuItem>
                      </Select>
                    </FormControl>
                  </Grid>
                  <Grid item xs={12} md={6}>
                    <FormControl fullWidth>
                      <InputLabel>Check Size Range</InputLabel>
                      <Select
                        value={investorSearchCriteria.checkSize}
                        onChange={(e) => setInvestorSearchCriteria({...investorSearchCriteria, checkSize: e.target.value})}
                        label="Check Size Range"
                      >
                        <MenuItem value="">Any Check Size</MenuItem>
                        <MenuItem value="100K-500K">$100K - $500K</MenuItem>
                        <MenuItem value="500K-1M">$500K - $1M</MenuItem>
                        <MenuItem value="1M-5M">$1M - $5M</MenuItem>
                        <MenuItem value="5M-10M">$5M - $10M</MenuItem>
                        <MenuItem value="10M-25M">$10M - $25M</MenuItem>
                        <MenuItem value="25M+">$25M+</MenuItem>
                      </Select>
                    </FormControl>
                  </Grid>
                  <Grid item xs={12} md={6}>
                    <FormControl fullWidth>
                      <InputLabel>Location</InputLabel>
                      <Select
                        value={investorSearchCriteria.location}
                        onChange={(e) => setInvestorSearchCriteria({...investorSearchCriteria, location: e.target.value})}
                        label="Location"
                      >
                        <MenuItem value="">Any Location</MenuItem>
                        <MenuItem value="San Francisco">San Francisco</MenuItem>
                        <MenuItem value="New York">New York</MenuItem>
                        <MenuItem value="Boston">Boston</MenuItem>
                        <MenuItem value="Los Angeles">Los Angeles</MenuItem>
                        <MenuItem value="Austin">Austin</MenuItem>
                        <MenuItem value="Seattle">Seattle</MenuItem>
                        <MenuItem value="Chicago">Chicago</MenuItem>
                        <MenuItem value="Miami">Miami</MenuItem>
                        <MenuItem value="Denver">Denver</MenuItem>
                        <MenuItem value="Remote">Remote</MenuItem>
                      </Select>
                    </FormControl>
                  </Grid>
                  <Grid item xs={12}>
                    <TextField
                      fullWidth
                      label="Additional Keywords"
                      placeholder="e.g., AI, blockchain, sustainability, B2B, enterprise"
                      value={investorSearchCriteria.keywords}
                      onChange={(e) => setInvestorSearchCriteria({...investorSearchCriteria, keywords: e.target.value})}
                      helperText="Optional: Add specific terms like technologies, business models, etc."
                    />
                  </Grid>
                  <Grid item xs={12}>
                    <TextField
                      fullWidth
                      label="Number of Investors to Find"
                      type="text"
                      value={contactsToFind}
                      onChange={(e) => {
                        const value = e.target.value;
                        // Allow empty string or valid numbers
                        if (value === '' || /^\d+$/.test(value)) {
                          setContactsToFind(value);
                        }
                      }}
                      onBlur={(e) => {
                        // Set to 10 if empty or invalid on blur
                        const num = parseInt(e.target.value);
                        if (isNaN(num) || num < 1) {
                          setContactsToFind('10');
                        } else {
                          setContactsToFind(num.toString());
                        }
                      }}
                      helperText="How many investors should Apollo search for? (1-50)"
                    />
                  </Grid>
                </Grid>
              )}


              {/* Search Button */}
              <Box sx={{ mt: 3 }}>
                  <Button
                    fullWidth
                    variant="contained"
                    size="large"
                    onClick={handleContactSearch}
                    disabled={isDiscovering || !isProviderConfigured()}
                    startIcon={isDiscovering ? <CircularProgress size={20} /> : <SearchIcon />}
                    sx={{
                      mt: 1,
                      background: 'linear-gradient(135deg, #374151 0%, #1f2937 100%) !important',
                      color: 'white !important',
                      '&:hover': {
                        background: 'linear-gradient(135deg, #1f2937 0%, #111827 100%) !important'
                      },
                      '&:disabled': {
                        bgcolor: '#9CA3AF !important',
                        color: '#FFFFFF !important'
                      }
                    }}
                  >
                    {isDiscovering ? `Searching for ${contactsToFind} Contacts...` : `Search for ${contactsToFind} Contacts`}
                  </Button>
              </Box>
            </Paper>
          </Grid>

          {/* Search Results */}
          <Grid item xs={12} md={6}>
            <Paper sx={{ p: 4 }}>
              <Typography variant="h6" sx={{ fontWeight: 600, mb: 3, fontFamily: '"Inter", "SF Pro Display", -apple-system, BlinkMacSystemFont, "Segoe UI", Roboto, sans-serif' }}>
                Search Results
              </Typography>

                  {discoveryResults && (
                    <Box sx={{ mb: 3 }}>
                      <Alert severity="success" sx={{ mb: 2 }}>
                        Found {discoveryResults.summary?.found || 0} of {discoveryResults.summary?.requested || 0} requested contacts
                        {discoveryResults.summary?.searchTierDescription && ` - ${discoveryResults.summary.searchTierDescription}`}
                      </Alert>

                      <Box sx={{ display: 'flex', gap: 2, mb: 2, flexWrap: 'wrap' }}>
                        <Chip
                          label={`Requested: ${discoveryResults.summary?.requested || 0}`}
                          color="info"
                          variant="outlined"
                        />
                        <Chip
                          label={`Found: ${discoveryResults.summary?.found || 0}`}
                          color="primary"
                          variant="outlined"
                        />
                        <Chip
                          label={`Fulfillment: ${discoveryResults.summary?.fulfillmentRate || 0}%`}
                          color={discoveryResults.summary?.fulfillmentRate >= 80 ? "success" : discoveryResults.summary?.fulfillmentRate >= 50 ? "warning" : "error"}
                          variant="outlined"
                        />
                        <Chip
                          label={`Quality: ${discoveryResults.summary?.qualityRate || 0}%`}
                          color="success"
                          variant="outlined"
                        />
                        {discoveryResults.summary?.searchTier && (
                          <Chip
                            label={`Search: ${discoveryResults.summary.searchTier.toUpperCase()}`}
                            color="default"
                            variant="outlined"
                            size="small"
                          />
                        )}
                        {(discoveryResults.summary?.averageRelevanceScore ?? 0) > 0 && (
                          <Chip
                            label={`Avg Score: ${discoveryResults.summary.averageRelevanceScore ?? 0}`}
                            color="secondary"
                            variant="outlined"
                            size="small"
                          />
                        )}
                      </Box>
                      
                      {discoveredContacts.length > 0 && (
                        <Box sx={{ mb: 2 }}>
                          <Button
                            variant="contained"
                            color="success"
                            startIcon={<GetAppIcon />}
                            onClick={handleDownloadSearchResults}
                            sx={{ mr: 2 }}
                          >
                            Download CSV ({discoveredContacts.length} contacts)
                          </Button>
                        </Box>
                      )}
                    </Box>
                  )}

              {discoveredContacts.length > 0 ? (
                <TableContainer>
                  <Table size="small">
                    <TableHead>
                      <TableRow>
                        <TableCell>Name</TableCell>
                        <TableCell>Title</TableCell>
                        <TableCell>Company</TableCell>
                        <TableCell>Website</TableCell>
                        <TableCell>Email</TableCell>
                        <TableCell>Phone</TableCell>
                        <TableCell>LinkedIn</TableCell>
                      </TableRow>
                    </TableHead>
                    <TableBody>
                      {discoveredContacts.slice(0, 10).map((contact, index) => (
                        <TableRow key={contact.id || index}>
                          <TableCell>
                            <Box sx={{ display: 'flex', alignItems: 'center', gap: 1 }}>
                              <Avatar sx={{ width: 32, height: 32, bgcolor: 'primary.main' }}>
                                {contact.first_name?.[0] || contact.name?.[0] || '?'}
                              </Avatar>
                              <Box>
                                <Typography variant="body2" fontWeight={500}>
                                  {contact.name || `${contact.first_name} ${contact.last_name}`}
                                </Typography>
                                <Typography variant="caption" color="text.secondary">
                                  {contact.title}
                                </Typography>
                              </Box>
                            </Box>
                          </TableCell>
                          <TableCell>{contact.title}</TableCell>
                          <TableCell>{contact.company}</TableCell>
                          <TableCell>
                            {contact.website ? (
                              <Box sx={{ display: 'flex', alignItems: 'center', gap: 0.5 }}>
                                <BusinessIcon sx={{ fontSize: 16, color: 'primary.main' }} />
                                <Typography
                                  variant="body2"
                                  component="a"
                                  href={contact.website.startsWith('http') ? contact.website : `https://${contact.website}`}
                                  target="_blank"
                                  rel="noopener noreferrer"
                                  sx={{
                                    color: 'primary.main',
                                    textDecoration: 'none',
                                    '&:hover': {
                                      textDecoration: 'underline'
                                    }
                                  }}
                                >{contact.website}</Typography>
                              </Box>
                            ) : (
                              <Typography variant="body2" color="text.secondary">
                                Not Found
                              </Typography>
                            )}
                          </TableCell>
                          <TableCell>
                            {contact.email && contact.email !== 'email_not_unlocked' && !contact.email.includes('email_not_unlocked') ? (
                              <Box sx={{ display: 'flex', alignItems: 'center', gap: 0.5 }}>
                                <EmailIcon sx={{ fontSize: 16, color: 'success.main' }} />
                                <Typography variant="body2">{contact.email}</Typography>
                              </Box>
                            ) : (
                              <Typography variant="body2" color="text.secondary">
                                Not Found
                              </Typography>
                            )}
                          </TableCell>
                          <TableCell>
                            {contact.phone ? (
                              <Box sx={{ display: 'flex', alignItems: 'center', gap: 0.5 }}>
                                <PhoneIcon sx={{ fontSize: 16, color: 'success.main' }} />
                                <Typography variant="body2">{contact.phone}</Typography>
                              </Box>
                            ) : (
                              <Typography variant="body2" color="text.secondary">
                                Not Found
                              </Typography>
                            )}
                          </TableCell>
                          <TableCell>
                            {contact.linkedin_url ? (
                              <IconButton
                                size="small"
                                component="a"
                                href={contact.linkedin_url}
                                target="_blank"
                                rel="noopener noreferrer"
                              >
                                <LinkedInIcon sx={{ fontSize: 20, color: 'primary.main' }} />
                              </IconButton>
                            ) : (
                              <Typography variant="body2" color="text.secondary">
                                Not Found
                              </Typography>
                            )}
                          </TableCell>
                        </TableRow>
                      ))}
                    </TableBody>
                  </Table>
                </TableContainer>
              ) : (
                    <Box sx={{ textAlign: 'center', py: 4 }}>
                      <SearchIcon sx={{ fontSize: 48, color: 'text.secondary', mb: 2 }} />
                      <Typography variant="body1" color="text.secondary">
                        Enter your search criteria and click "Search for Contacts" to find relevant contacts
                      </Typography>
                    </Box>
              )}
            </Paper>
          </Grid>
        </Grid>
      )}

      {/* API Key Configuration Dialog */}
      <Dialog
        open={showApiKeyDialog}
        onClose={() => setShowApiKeyDialog(false)}
        maxWidth="sm"
        fullWidth
      >
        <DialogTitle sx={{ p: 0 }}>
          <Box sx={{
            background: 'linear-gradient(180deg, #2c2c2c 0%, #1a1a1a 100%)',
            color: 'white',
            py: 3,
            px: 4,
            borderBottom: '1px solid rgba(255, 255, 255, 0.1)'
          }}>
            <Typography variant="h6" sx={{ 
              fontWeight: 400, 
              fontSize: '1.25rem', 
              color: 'white',
              fontFamily: '"Inter", "SF Pro Display", -apple-system, BlinkMacSystemFont, "Segoe UI", Roboto, sans-serif',
              letterSpacing: '-0.01em',
              mb: 1
            }}>
              Configure API Key
            </Typography>
            <Typography variant="body2" sx={{ 
              color: 'rgba(255, 255, 255, 0.8)',
              fontFamily: '"Inter", "SF Pro Display", -apple-system, BlinkMacSystemFont, "Segoe UI", Roboto, sans-serif',
              fontSize: '0.875rem'
            }}>
              Select your data provider and enter the corresponding API key to enable contact enrichment.
            </Typography>
          </Box>
        </DialogTitle>
        <DialogContent sx={{ p: 4, pt: 12 }}>
          
          <FormControl fullWidth sx={{ mb: 3, mt: 4 }}>
            <InputLabel>Data Provider</InputLabel>
            <Select
              value={selectedProvider}
              onChange={(e) => {
                const newProvider = e.target.value as 'apollo' | 'zoominfo' | 'grata';
                setSelectedProvider(newProvider);
                localStorage.setItem('selectedProvider', newProvider);
              }}
              label="Data Provider"
            >
              <MenuItem value="apollo">Apollo</MenuItem>
              <MenuItem value="zoominfo">ZoomInfo</MenuItem>
              <MenuItem value="grata">Grata</MenuItem>
            </Select>
          </FormControl>

          {selectedProvider === 'apollo' ? (
            <>
              {apolloIntegration ? (
                <Alert severity="success" sx={{ mb: 2 }}>
                  <Typography variant="body2" sx={{ fontWeight: 600, mb: 0.5 }}>
                    Apollo Connected ✓
                  </Typography>
                  <Typography variant="body2">
                    Your Apollo account is connected via OAuth. You can now use Apollo features.
                  </Typography>
                </Alert>
              ) : (
                <Alert severity="info" sx={{ mb: 2 }}>
                  <Typography variant="body2" sx={{ fontWeight: 600, mb: 0.5 }}>
                    Connect Apollo Account
                  </Typography>
                  <Typography variant="body2" sx={{ mb: 2 }}>
                    Apollo uses OAuth authentication. Please connect your Apollo account from Settings.
                  </Typography>
                  <Button
                    variant="contained"
                    size="small"
                    onClick={() => {
                      setShowApiKeyDialog(false);
                      navigate('/settings');
                    }}
                    sx={{
                      bgcolor: '#6366f1',
                      '&:hover': { bgcolor: '#4f46e5' }
                    }}
                  >
                    Go to Settings
                  </Button>
                </Alert>
              )}
            </>
          ) : (
            <TextField
              fullWidth
              label={`${selectedProvider.charAt(0).toUpperCase() + selectedProvider.slice(1)} API Key`}
              type="password"
              value={getCurrentApiKey()}
              onChange={(e) => setCurrentApiKey(e.target.value)}
              onKeyDown={(e) => {
                if (e.key === 'Enter' && getCurrentApiKey().trim() && !isCheckingIntegration) {
                  handleApiKeySubmit();
                }
              }}
              placeholder={`Enter your ${selectedProvider.charAt(0).toUpperCase() + selectedProvider.slice(1)} API key`}
              sx={{ mb: 2 }}
            />
          )}

          <Alert severity="info" sx={{ mb: 2 }}>
            Your API key is stored locally and only used for this session. It's not saved to our servers.
          </Alert>

          <Alert severity="info" sx={{ mb: 2 }}>
            <Typography variant="body2" sx={{ fontWeight: 600, mb: 1 }}>
              How to get your {selectedProvider.charAt(0).toUpperCase() + selectedProvider.slice(1)} API key:
            </Typography>
            {selectedProvider === 'apollo' && (
              <>
                <Typography variant="body2" sx={{ mb: 2 }}>
                  <strong>Option 1: OAuth (Recommended)</strong><br />
                  Connect your Apollo account from Settings for secure OAuth authentication.
                </Typography>
                <Typography variant="body2" sx={{ mb: 2 }}>
                  <strong>Option 2: API Key</strong><br />
                  1. Go to Apollo Settings → Integrations → API<br />
                  2. Copy your API key<br />
                  3. Paste it in the field below
                </Typography>
                <Button
                  variant="outlined"
                  size="small"
                  onClick={() => {
                    setShowApiKeyDialog(false);
                    navigate('/settings');
                  }}
                  sx={{ mb: 2, mr: 1 }}
                >
                  Go to Settings (OAuth)
                </Button>
              </>
            )}
            {selectedProvider === 'zoominfo' && (
              <>
                <Typography variant="body2" sx={{ mb: 1 }}>
                  1. Go to ZoomInfo → Account Settings → API Keys
                </Typography>
                <Typography variant="body2" sx={{ mb: 1 }}>
                  2. Generate a new API key or use existing one
                </Typography>
                <Typography variant="body2" sx={{ mb: 1 }}>
                  3. Ensure you have the appropriate API access permissions
                </Typography>
              </>
            )}
            {selectedProvider === 'grata' && (
              <>
                <Typography variant="body2" sx={{ mb: 1 }}>
                  1. Go to Grata → Dashboard → API Settings
                </Typography>
                <Typography variant="body2" sx={{ mb: 1 }}>
                  2. Create or copy your API key
                </Typography>
                <Typography variant="body2" sx={{ mb: 1 }}>
                  3. Verify your API key has the required permissions
                </Typography>
              </>
            )}
          </Alert>

          {/* API Key Input Field */}
          <TextField
            fullWidth
            label={`${selectedProvider.charAt(0).toUpperCase() + selectedProvider.slice(1)} API Key`}
            placeholder={`Enter your ${selectedProvider.charAt(0).toUpperCase() + selectedProvider.slice(1)} API key`}
            value={getCurrentApiKey()}
            onChange={(e) => setCurrentApiKey(e.target.value)}
            variant="outlined"
            size="medium"
            type="password"
            sx={{
              mt: 3,
              '& .MuiOutlinedInput-root': {
                fontFamily: '"Inter", "SF Pro Display", -apple-system, BlinkMacSystemFont, "Segoe UI", Roboto, sans-serif',
                backgroundColor: '#fafafa',
                '&:hover': {
                  backgroundColor: '#f5f5f5'
                },
                '&.Mui-focused': {
                  backgroundColor: '#fff'
                }
              },
              '& .MuiInputLabel-root': {
                fontFamily: '"Inter", "SF Pro Display", -apple-system, BlinkMacSystemFont, "Segoe UI", Roboto, sans-serif',
                fontWeight: 500
              }
            }}
            helperText={selectedProvider === 'apollo' ? "API key is optional if you have OAuth connected" : "Required for data enrichment"}
          />
        </DialogContent>
        <DialogActions sx={{ p: 4, pt: 2, gap: 2, justifyContent: 'space-between' }}>
          <Button 
            onClick={handleRemoveConfiguration}
            sx={{ 
              color: '#dc2626',
              fontFamily: '"Inter", "SF Pro Display", -apple-system, BlinkMacSystemFont, "Segoe UI", Roboto, sans-serif',
              fontWeight: 500,
              '&:hover': {
                bgcolor: '#fef2f2',
                color: '#b91c1c'
              }
            }}
          >
            Remove Configuration
          </Button>
          <Box sx={{ display: 'flex', gap: 2 }}>
            <Button 
              onClick={() => setShowApiKeyDialog(false)} 
              sx={{ 
                color: 'text.secondary',
                fontFamily: '"Inter", "SF Pro Display", -apple-system, BlinkMacSystemFont, "Segoe UI", Roboto, sans-serif',
                fontWeight: 500
              }}
            >
              Cancel
            </Button>
            {selectedProvider === 'apollo' && !getCurrentApiKey().trim() ? (
              <Button
                variant="contained"
                onClick={() => {
                  setShowApiKeyDialog(false);
                  navigate('/settings');
                }}
                disabled={isCheckingIntegration}
                startIcon={<CheckCircleIcon />}
                sx={{
                  bgcolor: '#6366f1',
                  '&:hover': { bgcolor: '#4f46e5' },
                  fontFamily: '"Inter", "SF Pro Display", -apple-system, BlinkMacSystemFont, "Segoe UI", Roboto, sans-serif',
                  fontWeight: 500,
                  px: 3
                }}
              >
                {apolloIntegration ? 'Manage Connection' : 'Go to Settings (OAuth)'}
              </Button>
            ) : (
              <Button
                variant="contained"
                onClick={handleApiKeySubmit}
                disabled={!getCurrentApiKey().trim() || isCheckingIntegration}
                startIcon={isCheckingIntegration ? <CircularProgress size={16} /> : <CheckCircleIcon />}
                sx={{
                  bgcolor: '#000000',
                  '&:hover': { bgcolor: '#333333' },
                  fontFamily: '"Inter", "SF Pro Display", -apple-system, BlinkMacSystemFont, "Segoe UI", Roboto, sans-serif',
                  fontWeight: 500,
                  px: 3
                }}
              >
                {isCheckingIntegration ? 'Validating...' : (selectedProvider === 'apollo' ? 'Connect Apollo' : 'Validate & Save')}
              </Button>
            )}
          </Box>
        </DialogActions>
      </Dialog>

      {/* Save Thesis Dialog */}
      <Dialog
        open={saveThesisDialogOpen}
        onClose={() => {
          setSaveThesisDialogOpen(false);
          setNewThesisName('');
        }}
        maxWidth="sm"
        fullWidth
      >
        <DialogTitle>
          <Typography variant="h6" sx={{ fontWeight: 600, fontFamily: '"Inter", "SF Pro Display", -apple-system, BlinkMacSystemFont, "Segoe UI", Roboto, sans-serif' }}>
            Save as Investment Thesis
          </Typography>
        </DialogTitle>
        <DialogContent>
          <Typography variant="body2" color="text.secondary" sx={{ mb: 3, fontFamily: '"Inter", "SF Pro Display", -apple-system, BlinkMacSystemFont, "Segoe UI", Roboto, sans-serif' }}>
            Save your current search criteria as a new Investment Thesis. It will appear in "My Thesis" and can be reused here.
          </Typography>
          <TextField
            autoFocus
            fullWidth
            label="Thesis Name"
            placeholder="e.g., Healthcare SaaS Companies, Series A Investors"
            value={newThesisName}
            onChange={(e) => setNewThesisName(e.target.value)}
            sx={{ mt: 2 }}
          />
        </DialogContent>
        <DialogActions sx={{ p: 3 }}>
          <Button
            onClick={() => {
              setSaveThesisDialogOpen(false);
              setNewThesisName('');
            }}
            sx={{ color: 'text.secondary' }}
          >
            Cancel
          </Button>
          <Button
            variant="contained"
            onClick={handleSaveAsThesis}
            disabled={!newThesisName.trim() || isSavingThesis}
            startIcon={isSavingThesis ? <CircularProgress size={16} /> : <SaveIcon />}
            sx={{
              bgcolor: '#9333ea',
              '&:hover': { bgcolor: '#7c3aed' }
            }}
          >
            {isSavingThesis ? 'Saving...' : 'Save to My Thesis'}
          </Button>
        </DialogActions>
      </Dialog>
    </Box>
  );
}<|MERGE_RESOLUTION|>--- conflicted
+++ resolved
@@ -1006,25 +1006,17 @@
               contactType: contactSearchType // 'people', 'brokers', or 'investors'
             });
 
-<<<<<<< HEAD
-            const saveData = saveResponse.data;
+            const saveData = saveResponse.data as { success?: boolean; saved?: number; skipped?: number; skippedNames?: string[]; error?: string };
             console.log('✅ [SAVE] Bulk save response:', saveData);
 
             if (saveResponse.status === 200 && saveData.success) {
-              const skippedInfo = saveData.skipped > 0 ? ` (${saveData.skipped} skipped)` : '';
-              setMessage(`✅ Found and saved ${saveData.saved} contacts to your Contacts page!${skippedInfo}`);
+              const skippedInfo = saveData.skipped && saveData.skipped > 0 ? ` (${saveData.skipped} skipped)` : '';
+              setMessage(`✅ Found and saved ${saveData.saved || 0} contacts to your Contacts page!${skippedInfo}`);
 
               // Log any skipped contacts for debugging
               if (saveData.skippedNames && saveData.skippedNames.length > 0) {
                 console.warn('⚠️ [SAVE] Skipped contacts:', saveData.skippedNames);
               }
-=======
-            const saveData = saveResponse.data as { success?: boolean; saved?: number; error?: string };
-            console.log('Bulk save response:', saveData);
-
-            if (saveResponse.status === 200 && saveData.success) {
-              setMessage(`✅ Found and saved ${saveData.saved || 0} contacts to your Contacts page!`);
->>>>>>> 4cf0c25d
             } else {
               console.error('❌ [SAVE] Failed to save contacts:', saveData);
               setMessage(`Found ${contacts.length} contacts, but failed to save them: ${saveData.error || 'Unknown error'}`);

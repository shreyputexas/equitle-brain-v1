--- conflicted
+++ resolved
@@ -32,15 +32,6 @@
   const [loading, setLoading] = useState(true);
   const [error, setError] = useState<string | null>(null);
 
-<<<<<<< HEAD
-const portfolioData = [
-  { name: 'Technology', value: 35, color: '#9CA3AF' },
-  { name: 'Healthcare', value: 25, color: '#D1D5DB' },
-  { name: 'Finance', value: 20, color: '#10B981' },
-  { name: 'Energy', value: 12, color: '#F59E0B' },
-  { name: 'Others', value: 8, color: '#6B7280' }
-];
-=======
   const fetchDashboardData = async () => {
     try {
       setLoading(true);
@@ -54,20 +45,11 @@
       setLoading(false);
     }
   };
->>>>>>> 8c12ada0
 
   useEffect(() => {
     fetchDashboardData();
   }, []);
 
-<<<<<<< HEAD
-const metrics = [
-  { title: 'Total Portfolio Value', value: '$847M', change: '+12.5%', icon: <MoneyIcon />, trend: 'up', color: '#9CA3AF' },
-  { title: 'Active Deals', value: '24', change: '+4', icon: <BusinessIcon />, trend: 'up', color: '#10B981' },
-  { title: 'Portfolio Companies', value: '67', change: '+2', icon: <AssessmentIcon />, trend: 'up', color: '#F59E0B' },
-  { title: 'Total Contacts', value: '1,284', change: '+48', icon: <PeopleIcon />, trend: 'up', color: '#3B82F6' }
-];
-=======
   if (loading) {
     return (
       <Box sx={{ display: 'flex', justifyContent: 'center', alignItems: 'center', height: '50vh' }}>
@@ -123,21 +105,14 @@
       color: '#3B82F6'
     }
   ];
->>>>>>> 8c12ada0
 
   return (
     <Box className="fade-in">
-<<<<<<< HEAD
-      <Box sx={{ mb: 4 }}>
-        <Typography variant="h4" sx={{ fontWeight: 700, mb: 1, fontFamily: '"Space Grotesk", sans-serif' }}>
-          Welcome back, John
-=======
       <Box sx={{ mb: 3, p: 3, bgcolor: 'background.paper', borderRadius: 2, border: '1px solid', borderColor: 'divider' }}>
         <Typography variant="h4" sx={{ fontWeight: 600, mb: 0.5, fontFamily: '"Inter", "SF Pro Display", -apple-system, BlinkMacSystemFont, "Segoe UI", Roboto, sans-serif', color: 'text.primary' }}>
           Welcome back, {dashboardData.userName}
->>>>>>> 8c12ada0
         </Typography>
-        <Typography variant="body1" color="text.secondary" sx={{ fontSize: '1.05rem' }}>
+        <Typography variant="body1" color="text.secondary">
           Here's what's happening with your portfolio today.
         </Typography>
       </Box>
@@ -146,29 +121,6 @@
         {metrics.map((metric, index) => (
           <Grid item xs={12} sm={6} md={3} key={index}>
             <Card
-<<<<<<< HEAD
-              className="scale-in premium-shadow-hover"
-              sx={{
-                background: 'linear-gradient(135deg, rgba(255, 255, 255, 0.9) 0%, rgba(250, 250, 250, 0.9) 100%)',
-                backdropFilter: 'blur(10px)',
-                border: '1px solid rgba(94, 92, 230, 0.08)',
-                borderRadius: '16px',
-                transition: 'all 0.3s cubic-bezier(0.4, 0, 0.2, 1)',
-                '&:hover': {
-                  transform: 'translateY(-6px) scale(1.02)',
-                  boxShadow: '0 20px 40px rgba(94, 92, 230, 0.12)',
-                  border: '1px solid rgba(94, 92, 230, 0.2)'
-                }
-              }}
-            >
-              <CardContent>
-                <Box sx={{ display: 'flex', justifyContent: 'space-between', mb: 2 }}>
-                  <Avatar sx={{ 
-                    background: `linear-gradient(135deg, ${metric.color} 0%, ${metric.color}dd 100%)`,
-                    width: 48, 
-                    height: 48,
-                    boxShadow: `0 4px 12px ${metric.color}33`
-=======
               className="scale-in"
               sx={{
                 background: 'background.paper',
@@ -194,19 +146,10 @@
                     color: '#000000',
                     width: 40, 
                     height: 40
->>>>>>> 8c12ada0
                   }}>
                     {metric.icon}
                   </Avatar>
                 </Box>
-<<<<<<< HEAD
-                <Typography variant="h4" sx={{ fontWeight: 700, mb: 0.5, fontFamily: '"Space Grotesk", sans-serif' }}>
-                  {metric.value}
-                </Typography>
-                <Typography variant="body2" color="text.secondary" sx={{ fontWeight: 500 }}>
-                  {metric.title}
-                </Typography>
-=======
                 <Box sx={{ display: 'flex', alignItems: 'center', gap: 0.5 }}>
                   {metric.trend === 'up' ? <TrendingUpIcon sx={{ fontSize: 16, color: 'success.main' }} /> : <TrendingDownIcon sx={{ fontSize: 16, color: 'error.main' }} />}
                   <Typography variant="caption" sx={{ color: metric.trend === 'up' ? 'success.main' : 'error.main', fontWeight: 600 }}>
@@ -216,7 +159,6 @@
                     from last month
                   </Typography>
                 </Box>
->>>>>>> 8c12ada0
               </CardContent>
             </Card>
           </Grid>
@@ -225,15 +167,9 @@
 
       <Grid container spacing={2}>
         <Grid item xs={12} md={8}>
-<<<<<<< HEAD
-          <Paper className="scale-in" sx={{ p: 3.5, height: 400, borderRadius: '16px', border: '1px solid rgba(94, 92, 230, 0.08)' }}>
-            <Box sx={{ display: 'flex', justifyContent: 'space-between', mb: 3 }}>
-              <Typography variant="h6" sx={{ fontWeight: 600, fontFamily: '"Space Grotesk", sans-serif' }}>
-=======
           <Paper className="scale-in" sx={{ p: 2.5, height: 400 }}>
             <Box sx={{ display: 'flex', justifyContent: 'space-between', alignItems: 'center', mb: 2 }}>
               <Typography variant="h6" sx={{ fontWeight: 600, fontFamily: '"Inter", "SF Pro Display", -apple-system, BlinkMacSystemFont, "Segoe UI", Roboto, sans-serif', color: 'text.primary', fontSize: '1.125rem' }}>
->>>>>>> 8c12ada0
                 Deal Flow Performance
               </Typography>
               <Button variant="text" size="small" endIcon={<ArrowForwardIcon />}>
@@ -244,21 +180,12 @@
               <AreaChart data={dashboardData.dealFlow}>
                 <defs>
                   <linearGradient id="colorDeals" x1="0" y1="0" x2="0" y2="1">
-<<<<<<< HEAD
-                    <stop offset="5%" stopColor="#9CA3AF" stopOpacity={0.3} />
-                    <stop offset="95%" stopColor="#9CA3AF" stopOpacity={0} />
-                  </linearGradient>
-                  <linearGradient id="colorValue" x1="0" y1="0" x2="0" y2="1">
-                    <stop offset="5%" stopColor="#D1D5DB" stopOpacity={0.3} />
-                    <stop offset="95%" stopColor="#D1D5DB" stopOpacity={0} />
-=======
                     <stop offset="5%" stopColor="#000000" stopOpacity={0.3} />
                     <stop offset="95%" stopColor="#000000" stopOpacity={0} />
                   </linearGradient>
                   <linearGradient id="colorValue" x1="0" y1="0" x2="0" y2="1">
                     <stop offset="5%" stopColor="#666666" stopOpacity={0.3} />
                     <stop offset="95%" stopColor="#666666" stopOpacity={0} />
->>>>>>> 8c12ada0
                   </linearGradient>
                 </defs>
                 <CartesianGrid strokeDasharray="3 3" stroke="rgba(0,0,0,0.1)" />
@@ -274,11 +201,7 @@
                 <Area
                   type="monotone"
                   dataKey="deals"
-<<<<<<< HEAD
-                  stroke="#9CA3AF"
-=======
                   stroke="#000000"
->>>>>>> 8c12ada0
                   fillOpacity={1}
                   fill="url(#colorDeals)"
                   strokeWidth={2}
@@ -286,11 +209,7 @@
                 <Area
                   type="monotone"
                   dataKey="value"
-<<<<<<< HEAD
-                  stroke="#D1D5DB"
-=======
                   stroke="#666666"
->>>>>>> 8c12ada0
                   fillOpacity={1}
                   fill="url(#colorValue)"
                   strokeWidth={2}
@@ -301,13 +220,8 @@
         </Grid>
 
         <Grid item xs={12} md={4}>
-<<<<<<< HEAD
-          <Paper className="scale-in" sx={{ p: 3.5, height: 400, borderRadius: '16px', border: '1px solid rgba(94, 92, 230, 0.08)' }}>
-            <Typography variant="h6" sx={{ fontWeight: 600, mb: 3, fontFamily: '"Space Grotesk", sans-serif' }}>
-=======
           <Paper className="scale-in" sx={{ p: 2.5, height: 400 }}>
             <Typography variant="h6" sx={{ fontWeight: 600, mb: 2, fontFamily: '"Inter", "SF Pro Display", -apple-system, BlinkMacSystemFont, "Segoe UI", Roboto, sans-serif', color: 'text.primary', fontSize: '1.125rem' }}>
->>>>>>> 8c12ada0
               Portfolio Distribution
             </Typography>
             <ResponsiveContainer width="100%" height={320}>
@@ -359,15 +273,9 @@
         </Grid>
 
         <Grid item xs={12}>
-<<<<<<< HEAD
-          <Paper className="slide-up" sx={{ p: 3.5, borderRadius: '16px', border: '1px solid rgba(94, 92, 230, 0.08)' }}>
-            <Box sx={{ display: 'flex', justifyContent: 'space-between', mb: 3 }}>
-              <Typography variant="h6" sx={{ fontWeight: 600, fontFamily: '"Space Grotesk", sans-serif' }}>
-=======
           <Paper className="slide-up" sx={{ p: 2.5 }}>
             <Box sx={{ display: 'flex', justifyContent: 'space-between', alignItems: 'center', mb: 2.5 }}>
               <Typography variant="h6" sx={{ fontWeight: 600, fontFamily: '"Inter", "SF Pro Display", -apple-system, BlinkMacSystemFont, "Segoe UI", Roboto, sans-serif', color: 'text.primary', fontSize: '1.125rem' }}>
->>>>>>> 8c12ada0
                 Recent Deals
               </Typography>
               <Button variant="contained" size="small" startIcon={<BusinessIcon />}>
@@ -381,19 +289,6 @@
                   sx={{
                     display: 'flex',
                     alignItems: 'center',
-<<<<<<< HEAD
-                    p: 2.5,
-                    mb: 2,
-                    borderRadius: '12px',
-                    bgcolor: 'rgba(250, 250, 250, 0.5)',
-                    border: '1px solid rgba(94, 92, 230, 0.06)',
-                    transition: 'all 0.3s cubic-bezier(0.4, 0, 0.2, 1)',
-                    '&:hover': {
-                      borderColor: 'rgba(94, 92, 230, 0.2)',
-                      bgcolor: 'rgba(94, 92, 230, 0.02)',
-                      transform: 'translateX(8px)',
-                      boxShadow: '0 4px 12px rgba(94, 92, 230, 0.08)'
-=======
                     p: 2,
                     mb: 1.5,
                     bgcolor: 'background.paper',
@@ -405,7 +300,6 @@
                     '&:hover': {
                       bgcolor: '#F9FAFB',
                       borderColor: '#D1D5DB'
->>>>>>> 8c12ada0
                     }
                   }}
                 >
@@ -434,16 +328,7 @@
                       value={deal.progress}
                       sx={{
                         height: 6,
-<<<<<<< HEAD
-                        borderRadius: 3,
-                        bgcolor: 'rgba(255,255,255,0.05)',
-                        '& .MuiLinearProgress-bar': {
-                          borderRadius: 4,
-                          background: 'linear-gradient(90deg, #9CA3AF 0%, #374151 100%)'
-                        }
-=======
                         borderRadius: 3
->>>>>>> 8c12ada0
                       }}
                     />
                   </Box>

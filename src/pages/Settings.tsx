--- conflicted
+++ resolved
@@ -107,9 +107,6 @@
       
       const data = await integrationService.getIntegrations();
       // Ensure data is always an array
-<<<<<<< HEAD
-      setIntegrations(Array.isArray(data) ? data : []);
-=======
       const rawIntegrations = Array.isArray(data) ? data : [];
       
       // Group Google integrations by provider and email
@@ -161,7 +158,6 @@
       });
       
       setIntegrations(groupedIntegrations);
->>>>>>> 6363e93d
     } catch (err) {
       console.error('Failed to load integrations:', err);
       setError(err instanceof Error ? err.message : 'Failed to load integrations');
@@ -174,9 +170,6 @@
 
   const handleDisconnect = async (integrationId: string) => {
     try {
-<<<<<<< HEAD
-      await integrationService.disconnectIntegration(integrationId);
-=======
       // Find the integration to check if it has originalIds (grouped Google integration)
       const integration = integrations.find(i => i.id === integrationId);
       const idsToDisconnect = (integration as any)?.originalIds || [integrationId];
@@ -186,7 +179,6 @@
         integrationService.disconnectIntegration(id)
       ));
       
->>>>>>> 6363e93d
       setSuccess('Integration disconnected successfully');
       await loadIntegrations();
     } catch (err) {

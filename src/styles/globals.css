* {
  margin: 0;
  padding: 0;
  box-sizing: border-box;
}

html {
  scroll-behavior: smooth;
}

body {
<<<<<<< HEAD
  font-family: 'Plus Jakarta Sans', -apple-system, BlinkMacSystemFont, 'Segoe UI', 'Roboto', 'Oxygen', 'Ubuntu', 'Cantarell', 'Fira Sans', 'Droid Sans', 'Helvetica Neue', sans-serif;
  -webkit-font-smoothing: antialiased;
  -moz-osx-font-smoothing: grayscale;
  background: linear-gradient(to bottom, #FFFFFF 0%, #FAFAFA 100%);
  min-height: 100vh;
  color: #0A0A0A;
=======
  font-family: 'Inter', 'SF Pro Display', -apple-system, BlinkMacSystemFont, 'Segoe UI', 'Roboto', sans-serif;
  -webkit-font-smoothing: antialiased;
  -moz-osx-font-smoothing: grayscale;
  background: #F9FAFB;
  min-height: 100vh;
  color: #111827;
>>>>>>> 8c12ada0
  overflow-x: hidden;
  position: relative;
}

body::before {
  content: '';
  position: fixed;
  top: 0;
  left: 0;
  right: 0;
  height: 100vh;
<<<<<<< HEAD
  background-image: 
    radial-gradient(circle at 20% 50%, rgba(94, 92, 230, 0.03) 0%, transparent 50%),
    radial-gradient(circle at 80% 80%, rgba(124, 122, 237, 0.03) 0%, transparent 50%),
    radial-gradient(circle at 40% 20%, rgba(94, 92, 230, 0.02) 0%, transparent 50%);
=======
  background: #F9FAFB;
>>>>>>> 8c12ada0
  pointer-events: none;
  z-index: -1;
}

::-webkit-scrollbar {
  width: 0px;
  height: 0px;
  background: transparent;
}

::-webkit-scrollbar-track {
<<<<<<< HEAD
  background: transparent;
}

::-webkit-scrollbar-thumb {
  background: transparent;
}

::selection {
  background: rgba(156, 163, 175, 0.2);
  color: #0A0A0A;
}

.gradient-text {
  background: linear-gradient(135deg, #9CA3AF 0%, #374151 100%);
  -webkit-background-clip: text;
  -webkit-text-fill-color: transparent;
  background-clip: text;
=======
  background: #F9FAFB;
  border-radius: 0;
}

::-webkit-scrollbar-thumb {
  background: #D1D5DB;
  border-radius: 5px;
  border: 2px solid #F9FAFB;
}

::-webkit-scrollbar-thumb:hover {
  background: #9CA3AF;
}

::selection {
  background: rgba(0, 0, 0, 0.08);
  color: #111827;
}

.gradient-text {
  color: #111827;
>>>>>>> 8c12ada0
  font-weight: 600;
}

.glass-effect {
<<<<<<< HEAD
  background: rgba(255, 255, 255, 0.7);
  backdrop-filter: blur(20px) saturate(180%);
  -webkit-backdrop-filter: blur(20px) saturate(180%);
  border: 1px solid rgba(255, 255, 255, 0.3);
  box-shadow: 0 8px 32px rgba(94, 92, 230, 0.08);
=======
  background: #FFFFFF;
  border: 1px solid #E5E7EB;
  box-shadow: 0 1px 3px 0 rgba(0, 0, 0, 0.1), 0 1px 2px 0 rgba(0, 0, 0, 0.06);
>>>>>>> 8c12ada0
}

.shimmer {
  position: relative;
  overflow: hidden;
}

.shimmer::before {
  content: '';
  position: absolute;
  top: 0;
  left: -100%;
  width: 100%;
  height: 100%;
  background: linear-gradient(
    90deg,
    transparent,
<<<<<<< HEAD
    rgba(94, 92, 230, 0.15),
=======
    rgba(0, 0, 0, 0.04),
>>>>>>> 8c12ada0
    transparent
  );
  animation: shimmer 2.5s infinite;
}

@keyframes shimmer {
  0% {
    left: -100%;
  }
  100% {
    left: 100%;
  }
}

@keyframes slideShine {
  0% {
    left: -100%;
  }
  100% {
    left: 100%;
  }
}

@keyframes fuseGlow {
  0% {
    opacity: 0.1;
    transform: scale(1);
  }
  50% {
    opacity: 0.3;
    transform: scale(1.02);
  }
  100% {
    opacity: 0.2;
    transform: scale(1);
  }
}

@keyframes fuseFlicker {
  0% {
    opacity: 0.01;
    transform: translateX(0);
  }
  25% {
    opacity: 0.08;
    transform: translateX(1px);
  }
  50% {
    opacity: 0.04;
    transform: translateX(-1px);
  }
  75% {
    opacity: 0.06;
    transform: translateX(0.5px);
  }
  100% {
    opacity: 0.04;
    transform: translateX(0);
  }
}

@keyframes smoothMarker {
  0% {
    opacity: 0.8;
    transform: scale(0.5);
  }
  30% {
    opacity: 1;
    transform: scale(1);
  }
  100% {
    opacity: 0;
    transform: scale(1.5);
  }
}

.fade-in {
<<<<<<< HEAD
  animation: fadeIn 0.6s cubic-bezier(0.4, 0, 0.2, 1);
=======
  animation: fadeIn 0.3s ease-out;
>>>>>>> 8c12ada0
}

@keyframes fadeIn {
  from {
    opacity: 0;
    transform: translateY(4px);
  }
  to {
    opacity: 1;
    transform: translateY(0);
  }
}

.slide-up {
  animation: slideUp 0.3s ease-out;
}

@keyframes slideUp {
  from {
    opacity: 0;
    transform: translateY(8px);
  }
  to {
    opacity: 1;
    transform: translateY(0);
  }
}

<<<<<<< HEAD
.slide-up {
  animation: slideUp 0.5s cubic-bezier(0.4, 0, 0.2, 1);
}

@keyframes slideUp {
  from {
    opacity: 0;
    transform: translateY(30px);
  }
  to {
    opacity: 1;
    transform: translateY(0);
  }
}

.scale-in {
  animation: scaleIn 0.4s cubic-bezier(0.4, 0, 0.2, 1);
=======
.scale-in {
  animation: scaleIn 0.2s ease-out;
>>>>>>> 8c12ada0
}

@keyframes scaleIn {
  from {
    opacity: 0;
<<<<<<< HEAD
    transform: scale(0.95);
=======
    transform: scale(0.98);
>>>>>>> 8c12ada0
  }
  to {
    opacity: 1;
    transform: scale(1);
  }
}

.glow {
  box-shadow: 
<<<<<<< HEAD
    0 0 20px rgba(94, 92, 230, 0.3),
    0 0 40px rgba(94, 92, 230, 0.2),
    0 0 60px rgba(94, 92, 230, 0.1);
}

.hover-lift {
  transition: all 0.3s cubic-bezier(0.4, 0, 0.2, 1);
=======
    0 0 0 1px rgba(0, 0, 0, 0.05),
    0 1px 3px 0 rgba(0, 0, 0, 0.1),
    0 1px 2px 0 rgba(0, 0, 0, 0.06);
}

.hover-lift {
  transition: all 0.15s ease;
>>>>>>> 8c12ada0
  cursor: pointer;
}

.hover-lift:hover {
<<<<<<< HEAD
  transform: translateY(-6px);
  box-shadow: 0 20px 40px rgba(94, 92, 230, 0.15);
}

.hover-scale {
  transition: all 0.3s cubic-bezier(0.4, 0, 0.2, 1);
=======
  transform: none;
  box-shadow: 0 4px 6px -1px rgba(0, 0, 0, 0.1), 0 2px 4px -1px rgba(0, 0, 0, 0.06);
  border-color: #D1D5DB;
}

.hover-scale {
  transition: all 0.15s ease;
>>>>>>> 8c12ada0
  cursor: pointer;
}

.hover-scale:hover {
<<<<<<< HEAD
  transform: scale(1.05);
}

.subtle-border {
  border: 1px solid rgba(0, 0, 0, 0.06);
  transition: border 0.3s ease;
}

.subtle-border:hover {
  border: 1px solid rgba(94, 92, 230, 0.2);
}

.premium-shadow {
  box-shadow: 
    0 2px 8px rgba(0, 0, 0, 0.04),
    0 8px 24px rgba(0, 0, 0, 0.02);
}

.premium-shadow-hover {
  transition: box-shadow 0.3s cubic-bezier(0.4, 0, 0.2, 1);
}

.premium-shadow-hover:hover {
  box-shadow: 
    0 12px 32px rgba(0, 0, 0, 0.08),
    0 2px 8px rgba(0, 0, 0, 0.06);
}

@keyframes rotate {
  from {
    transform: rotate(0deg);
  }
  to {
    transform: rotate(360deg);
=======
  transform: none;
}

.subtle-border {
  border: 1px solid #E5E7EB;
  transition: border-color 0.15s ease;
}

.subtle-border:hover {
  border-color: #D1D5DB;
}

.premium-shadow {
  box-shadow: 0 1px 3px 0 rgba(0, 0, 0, 0.1), 0 1px 2px 0 rgba(0, 0, 0, 0.06);
}

.premium-shadow-hover {
  transition: box-shadow 0.15s ease;
}

.premium-shadow-hover:hover {
  box-shadow: 0 4px 6px -1px rgba(0, 0, 0, 0.1), 0 2px 4px -1px rgba(0, 0, 0, 0.06);
}

/* Remove number input spinners globally */
input[type=number] {
  -moz-appearance: textfield;
  -webkit-appearance: none;
  appearance: none;
}

input[type=number]::-webkit-outer-spin-button,
input[type=number]::-webkit-inner-spin-button {
  -webkit-appearance: none;
  margin: 0;
}

/* Sidebar responsive layout */
@media (min-width: 900px) {
  /* When sidebar is collapsed (80px width) */
  .MuiDrawer-paper[style*="width: 80px"] ~ main {
    margin-left: 80px !important;
    width: calc(100% - 80px) !important;
  }
  
  /* When sidebar is expanded (280px width) */
  .MuiDrawer-paper[style*="width: 280px"] ~ main {
    margin-left: 280px !important;
    width: calc(100% - 280px) !important;
  }
}

/* Ensure number inputs work properly */
input[type=number] {
  -moz-appearance: textfield;
}

input[type=number]::-webkit-outer-spin-button,
input[type=number]::-webkit-inner-spin-button {
  -webkit-appearance: none;
  margin: 0;
}

/* Sidebar responsive layout */
@media (min-width: 900px) {
  /* When sidebar is collapsed (80px width) */
  .MuiDrawer-paper[style*="width: 80px"] ~ main {
    margin-left: 80px !important;
    width: calc(100% - 80px) !important;
  }
  
  /* When sidebar is expanded (280px width) */
  .MuiDrawer-paper[style*="width: 280px"] ~ main {
    margin-left: 280px !important;
    width: calc(100% - 280px) !important;
>>>>>>> 8c12ada0
  }
}<|MERGE_RESOLUTION|>--- conflicted
+++ resolved
@@ -9,21 +9,12 @@
 }
 
 body {
-<<<<<<< HEAD
-  font-family: 'Plus Jakarta Sans', -apple-system, BlinkMacSystemFont, 'Segoe UI', 'Roboto', 'Oxygen', 'Ubuntu', 'Cantarell', 'Fira Sans', 'Droid Sans', 'Helvetica Neue', sans-serif;
-  -webkit-font-smoothing: antialiased;
-  -moz-osx-font-smoothing: grayscale;
-  background: linear-gradient(to bottom, #FFFFFF 0%, #FAFAFA 100%);
-  min-height: 100vh;
-  color: #0A0A0A;
-=======
   font-family: 'Inter', 'SF Pro Display', -apple-system, BlinkMacSystemFont, 'Segoe UI', 'Roboto', sans-serif;
   -webkit-font-smoothing: antialiased;
   -moz-osx-font-smoothing: grayscale;
   background: #F9FAFB;
   min-height: 100vh;
   color: #111827;
->>>>>>> 8c12ada0
   overflow-x: hidden;
   position: relative;
 }
@@ -35,44 +26,17 @@
   left: 0;
   right: 0;
   height: 100vh;
-<<<<<<< HEAD
-  background-image: 
-    radial-gradient(circle at 20% 50%, rgba(94, 92, 230, 0.03) 0%, transparent 50%),
-    radial-gradient(circle at 80% 80%, rgba(124, 122, 237, 0.03) 0%, transparent 50%),
-    radial-gradient(circle at 40% 20%, rgba(94, 92, 230, 0.02) 0%, transparent 50%);
-=======
   background: #F9FAFB;
->>>>>>> 8c12ada0
   pointer-events: none;
   z-index: -1;
 }
 
 ::-webkit-scrollbar {
-  width: 0px;
-  height: 0px;
-  background: transparent;
+  width: 10px;
+  height: 10px;
 }
 
 ::-webkit-scrollbar-track {
-<<<<<<< HEAD
-  background: transparent;
-}
-
-::-webkit-scrollbar-thumb {
-  background: transparent;
-}
-
-::selection {
-  background: rgba(156, 163, 175, 0.2);
-  color: #0A0A0A;
-}
-
-.gradient-text {
-  background: linear-gradient(135deg, #9CA3AF 0%, #374151 100%);
-  -webkit-background-clip: text;
-  -webkit-text-fill-color: transparent;
-  background-clip: text;
-=======
   background: #F9FAFB;
   border-radius: 0;
 }
@@ -94,22 +58,13 @@
 
 .gradient-text {
   color: #111827;
->>>>>>> 8c12ada0
   font-weight: 600;
 }
 
 .glass-effect {
-<<<<<<< HEAD
-  background: rgba(255, 255, 255, 0.7);
-  backdrop-filter: blur(20px) saturate(180%);
-  -webkit-backdrop-filter: blur(20px) saturate(180%);
-  border: 1px solid rgba(255, 255, 255, 0.3);
-  box-shadow: 0 8px 32px rgba(94, 92, 230, 0.08);
-=======
   background: #FFFFFF;
   border: 1px solid #E5E7EB;
   box-shadow: 0 1px 3px 0 rgba(0, 0, 0, 0.1), 0 1px 2px 0 rgba(0, 0, 0, 0.06);
->>>>>>> 8c12ada0
 }
 
 .shimmer {
@@ -127,14 +82,10 @@
   background: linear-gradient(
     90deg,
     transparent,
-<<<<<<< HEAD
-    rgba(94, 92, 230, 0.15),
-=======
     rgba(0, 0, 0, 0.04),
->>>>>>> 8c12ada0
     transparent
   );
-  animation: shimmer 2.5s infinite;
+  animation: shimmer 2s infinite;
 }
 
 @keyframes shimmer {
@@ -146,74 +97,8 @@
   }
 }
 
-@keyframes slideShine {
-  0% {
-    left: -100%;
-  }
-  100% {
-    left: 100%;
-  }
-}
-
-@keyframes fuseGlow {
-  0% {
-    opacity: 0.1;
-    transform: scale(1);
-  }
-  50% {
-    opacity: 0.3;
-    transform: scale(1.02);
-  }
-  100% {
-    opacity: 0.2;
-    transform: scale(1);
-  }
-}
-
-@keyframes fuseFlicker {
-  0% {
-    opacity: 0.01;
-    transform: translateX(0);
-  }
-  25% {
-    opacity: 0.08;
-    transform: translateX(1px);
-  }
-  50% {
-    opacity: 0.04;
-    transform: translateX(-1px);
-  }
-  75% {
-    opacity: 0.06;
-    transform: translateX(0.5px);
-  }
-  100% {
-    opacity: 0.04;
-    transform: translateX(0);
-  }
-}
-
-@keyframes smoothMarker {
-  0% {
-    opacity: 0.8;
-    transform: scale(0.5);
-  }
-  30% {
-    opacity: 1;
-    transform: scale(1);
-  }
-  100% {
-    opacity: 0;
-    transform: scale(1.5);
-  }
-}
-
 .fade-in {
-<<<<<<< HEAD
-  animation: fadeIn 0.6s cubic-bezier(0.4, 0, 0.2, 1);
-=======
   animation: fadeIn 0.3s ease-out;
->>>>>>> 8c12ada0
 }
 
 @keyframes fadeIn {
@@ -242,38 +127,14 @@
   }
 }
 
-<<<<<<< HEAD
-.slide-up {
-  animation: slideUp 0.5s cubic-bezier(0.4, 0, 0.2, 1);
-}
-
-@keyframes slideUp {
-  from {
-    opacity: 0;
-    transform: translateY(30px);
-  }
-  to {
-    opacity: 1;
-    transform: translateY(0);
-  }
-}
-
-.scale-in {
-  animation: scaleIn 0.4s cubic-bezier(0.4, 0, 0.2, 1);
-=======
 .scale-in {
   animation: scaleIn 0.2s ease-out;
->>>>>>> 8c12ada0
 }
 
 @keyframes scaleIn {
   from {
     opacity: 0;
-<<<<<<< HEAD
-    transform: scale(0.95);
-=======
     transform: scale(0.98);
->>>>>>> 8c12ada0
   }
   to {
     opacity: 1;
@@ -283,15 +144,6 @@
 
 .glow {
   box-shadow: 
-<<<<<<< HEAD
-    0 0 20px rgba(94, 92, 230, 0.3),
-    0 0 40px rgba(94, 92, 230, 0.2),
-    0 0 60px rgba(94, 92, 230, 0.1);
-}
-
-.hover-lift {
-  transition: all 0.3s cubic-bezier(0.4, 0, 0.2, 1);
-=======
     0 0 0 1px rgba(0, 0, 0, 0.05),
     0 1px 3px 0 rgba(0, 0, 0, 0.1),
     0 1px 2px 0 rgba(0, 0, 0, 0.06);
@@ -299,19 +151,10 @@
 
 .hover-lift {
   transition: all 0.15s ease;
->>>>>>> 8c12ada0
   cursor: pointer;
 }
 
 .hover-lift:hover {
-<<<<<<< HEAD
-  transform: translateY(-6px);
-  box-shadow: 0 20px 40px rgba(94, 92, 230, 0.15);
-}
-
-.hover-scale {
-  transition: all 0.3s cubic-bezier(0.4, 0, 0.2, 1);
-=======
   transform: none;
   box-shadow: 0 4px 6px -1px rgba(0, 0, 0, 0.1), 0 2px 4px -1px rgba(0, 0, 0, 0.06);
   border-color: #D1D5DB;
@@ -319,47 +162,10 @@
 
 .hover-scale {
   transition: all 0.15s ease;
->>>>>>> 8c12ada0
   cursor: pointer;
 }
 
 .hover-scale:hover {
-<<<<<<< HEAD
-  transform: scale(1.05);
-}
-
-.subtle-border {
-  border: 1px solid rgba(0, 0, 0, 0.06);
-  transition: border 0.3s ease;
-}
-
-.subtle-border:hover {
-  border: 1px solid rgba(94, 92, 230, 0.2);
-}
-
-.premium-shadow {
-  box-shadow: 
-    0 2px 8px rgba(0, 0, 0, 0.04),
-    0 8px 24px rgba(0, 0, 0, 0.02);
-}
-
-.premium-shadow-hover {
-  transition: box-shadow 0.3s cubic-bezier(0.4, 0, 0.2, 1);
-}
-
-.premium-shadow-hover:hover {
-  box-shadow: 
-    0 12px 32px rgba(0, 0, 0, 0.08),
-    0 2px 8px rgba(0, 0, 0, 0.06);
-}
-
-@keyframes rotate {
-  from {
-    transform: rotate(0deg);
-  }
-  to {
-    transform: rotate(360deg);
-=======
   transform: none;
 }
 
@@ -435,6 +241,5 @@
   .MuiDrawer-paper[style*="width: 280px"] ~ main {
     margin-left: 280px !important;
     width: calc(100% - 280px) !important;
->>>>>>> 8c12ada0
   }
 }
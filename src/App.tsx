--- conflicted
+++ resolved
@@ -8,12 +8,7 @@
 import PrivateRoute from './components/PrivateRoute';
 import ScrollToTop from './components/ScrollToTop';
 
-import Landing from './pages/Landing';
-import Product from './pages/Product';
-import Manifesto from './pages/Manifesto';
-import Network from './pages/Network';
 import Login from './pages/Login';
-import SignUp from './pages/SignUp';
 import Dashboard from './pages/Dashboard';
 import Deals from './pages/Deals';
 import DealDetail from './pages/DealDetail';
@@ -41,16 +36,6 @@
           <ScrollToTop />
           <Box sx={{ minHeight: '100vh', bgcolor: 'background.default' }}>
           <Routes>
-<<<<<<< HEAD
-            <Route path="/" element={<Landing />} />
-            <Route path="/product" element={<Product />} />
-            <Route path="/manifesto" element={<Manifesto />} />
-            <Route path="/network" element={<Network />} />
-            <Route path="/login" element={<Login />} />
-            <Route path="/signup" element={<SignUp />} />
-            
-            <Route path="/app" element={
-=======
             {/* Authentication routes */}
             <Route path="/login" element={<Login />} />
 
@@ -61,16 +46,10 @@
 
             {/* Main app routes - protected */}
             <Route path="/" element={
->>>>>>> fb7caf70
               <PrivateRoute>
                 <Layout />
               </PrivateRoute>
             }>
-<<<<<<< HEAD
-              <Route index element={<Navigate to="/app/deals/relationships" />} />
-              
-              {/* Deals Routes */}
-=======
               <Route index element={<Navigate to="/outreach/deals" />} />
 
               {/* Outreach Routes */}
@@ -83,7 +62,6 @@
               </Route>
 
               {/* Legacy Deals Routes - redirect to new structure */}
->>>>>>> fb7caf70
               <Route path="deals">
                 <Route path="all" element={<Navigate to="/outreach/deals" />} />
                 <Route path="all/:id" element={<Navigate to="/outreach/deals/:id" />} />

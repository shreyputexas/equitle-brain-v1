import { defineConfig } from 'vite';
import react from '@vitejs/plugin-react';
import path from 'path';

export default defineConfig({
  plugins: [react()],
  resolve: {
    alias: {
      '@': path.resolve(__dirname, './src'),
      '@components': path.resolve(__dirname, './src/components'),
      '@pages': path.resolve(__dirname, './src/pages'),
      '@utils': path.resolve(__dirname, './src/utils'),
      '@hooks': path.resolve(__dirname, './src/hooks'),
      '@services': path.resolve(__dirname, './src/services'),
      '@types': path.resolve(__dirname, './src/types'),
    },
  },
  server: {
    port: 3001,
    strictPort: true, // Don't try another port if 3001 is taken
    proxy: {
      '/api': {
<<<<<<< HEAD
        target: 'http://localhost:4001',
        changeOrigin: true
      }
    }
  }
=======
        target: 'http://127.0.0.1:4001',
        changeOrigin: true,
      },
      '/.claude/one_pager_templates': {
        target: 'http://127.0.0.1:4001',
        changeOrigin: true,
      },
    },
  },
  build: {
    rollupOptions: {
      output: {
        manualChunks: undefined,
        entryFileNames: `[name]-${Date.now()}.js`,
        chunkFileNames: `[name]-${Date.now()}.js`,
        assetFileNames: `[name]-${Date.now()}.[ext]`,
      },
    },
  },
>>>>>>> fb7caf70
});<|MERGE_RESOLUTION|>--- conflicted
+++ resolved
@@ -20,13 +20,6 @@
     strictPort: true, // Don't try another port if 3001 is taken
     proxy: {
       '/api': {
-<<<<<<< HEAD
-        target: 'http://localhost:4001',
-        changeOrigin: true
-      }
-    }
-  }
-=======
         target: 'http://127.0.0.1:4001',
         changeOrigin: true,
       },
@@ -46,5 +39,4 @@
       },
     },
   },
->>>>>>> fb7caf70
 });
--- conflicted
+++ resolved
@@ -47,10 +47,7 @@
 import linkedinOutreachRoutes from './routes/linkedinOutreach';
 import signupNotificationsRoutes from './routes/signupNotifications';
 // import gmailRoutes from './routes/gmail'; // Temporarily disabled due to Prisma dependency
-<<<<<<< HEAD
-=======
 import firebaseGmailRoutes from './routes/firebaseGmail';
->>>>>>> 6363e93d
 
 import { errorHandler } from './middleware/errorHandler';
 // import { firebaseAuthMiddleware, AuthRequest } from './middleware/auth'; // Legacy
@@ -246,12 +243,8 @@
       req.path === '/apollo/callback' ||
       req.path === '/apollo/test-connect' ||
       req.path === '/apollo/debug-config' ||
-<<<<<<< HEAD
-      req.path === '/test') {
-=======
       req.path === '/test' ||
       req.path === '/microsoft/test') {
->>>>>>> 6363e93d
     console.log('Skipping auth for OAuth callback/test endpoint:', req.path);
     return next();
   }
@@ -367,10 +360,7 @@
 app.use('/api/linkedin-outreach', linkedinOutreachRoutes);
 app.use('/api/signup-notifications', signupNotificationsRoutes);
 // app.use('/api/gmail', gmailRoutes);
-<<<<<<< HEAD
-=======
 app.use('/api/firebase-gmail', firebaseAuthMiddleware, firebaseGmailRoutes);
->>>>>>> 6363e93d
 
 app.use(errorHandler);
 

--- conflicted
+++ resolved
@@ -53,8 +53,6 @@
 import { connectFirebase } from './lib/firebase';
 import { EmailsFirestoreService } from './services/emails.firestore.service';
 import logger from './utils/logger';
-import { db } from './lib/firebase';
-import { sendSignupNotification } from './services/email.service';
 
 import { EmailSyncService } from './services/emailSync';
 import emailProccesingRoutes from './routes/emailProcessing';
@@ -72,9 +70,6 @@
   }
 });
 
-<<<<<<< HEAD
-const PORT = process.env.PORT || 5001;
-=======
 const PORT = process.env.PORT || 4001;
 
 // WebSocket server for Retell LLM integration
@@ -105,7 +100,6 @@
     socket.destroy();
   }
 });
->>>>>>> 8c12ada0
 
 const limiter = rateLimit({
   windowMs: parseInt(process.env.RATE_LIMIT_WINDOW_MS || '900000'),
@@ -314,81 +308,6 @@
   });
 });
 
-<<<<<<< HEAD
-// Set up Firestore polling for signup requests
-const signupRequestsRef = db.collection('signup-requests');
-const processedSignups = new Set<string>(); // Track processed document IDs
-
-// Poll for new signup requests every 5 seconds
-const POLL_INTERVAL_MS = 5000;
-
-async function checkForNewSignups() {
-  try {
-    logger.debug('Checking for new signup requests...');
-    
-    // Get all pending signup requests (limit to most recent 100 to avoid loading too much)
-    const querySnapshot = await signupRequestsRef
-      .where('status', '==', 'pending')
-      .limit(100)
-      .get();
-
-    logger.debug(`Found ${querySnapshot.size} pending signup requests in Firestore`);
-
-    const newSignups: Array<{ id: string; email: string; timestamp: string }> = [];
-
-    querySnapshot.forEach((doc: any) => {
-      // Skip if we've already processed this document
-      if (processedSignups.has(doc.id)) {
-        return;
-      }
-
-      const data = doc.data();
-      const userEmail = data.email;
-      const timestamp = data.timestamp || data.createdAt?.toDate?.()?.toISOString() || new Date().toISOString();
-
-      newSignups.push({
-        id: doc.id,
-        email: userEmail,
-        timestamp,
-      });
-      processedSignups.add(doc.id);
-    });
-
-    logger.debug(`Found ${newSignups.length} new signups to process`);
-
-    // Process new signups
-    for (const signup of newSignups) {
-      logger.info('New signup request detected', {
-        email: signup.email,
-        documentId: signup.id,
-        timestamp: signup.timestamp,
-      });
-
-      // Send email notification
-      await sendSignupNotification(signup.email, signup.timestamp).catch((error) => {
-        logger.error('Error in sendSignupNotification', {
-          error: error instanceof Error ? error.message : 'Unknown error',
-          email: signup.email,
-        });
-      });
-    }
-  } catch (error) {
-    logger.error('Error checking for new signups', {
-      error: error instanceof Error ? error.message : 'Unknown error',
-      stack: error instanceof Error ? error.stack : undefined,
-    });
-  }
-}
-
-// Start polling when server starts
-setInterval(checkForNewSignups, POLL_INTERVAL_MS);
-logger.info('Firestore polling initialized for signup-requests collection (checking every 5 seconds)');
-
-// Also check immediately on startup (to catch any signups that happened while server was down)
-checkForNewSignups();
-
-server.listen(PORT, () => {
-=======
 wss.on('connection', (ws, req) => {
   logger.info('Retell LLM WebSocket connected', { url: req.url });
 
@@ -482,7 +401,6 @@
 });
 
 server.listen(PORT, '0.0.0.0', async () => {
->>>>>>> 8c12ada0
   logger.info(`🚀 Server running on port ${PORT}`);
   logger.info(`Environment: ${process.env.NODE_ENV || 'development'}`);
 
